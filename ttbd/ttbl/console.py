#! /usr/bin/python2
#
# Copyright (c) 2019 Intel Corporation
#
# SPDX-License-Identifier: Apache-2.0
"""
Access target's serial consoles / bidirectional channels
--------------------------------------------------------

Implemented by :class:`ttbl.console.interface`.
"""

import codecs
import contextlib
import errno
import fcntl
import os
import socket
import stat
import time

import commonl
import ttbl
import ttbl.power

import pexpect
try:
    # FIXME: we don't prolly need this anymore
    from pexpect.exceptions import TIMEOUT as pexpect_TIMEOUT
    from pexpect.exceptions import EOF as pexpect_EOF
except ImportError:
    from pexpect import TIMEOUT as pexpect_TIMEOUT
    from pexpect import EOF as pexpect_EOF
try:
    import pexpect.fdpexpect
except ImportError:
    # RHEL 7 -> fdpexpect is a separate module, not a submod of pexpectg    import fdpexpect
    import fdpexpect
    pexpect.fdpexpect = fdpexpect

class impl_c(ttbl.tt_interface_impl_c):
    """
    Implementation interface for a console driver

    The target will list the available consoles in the targets'
    *consoles* tag

    :param list command_sequence: (optional) when the console is
      enabled (from :meth:`target.console.enable
      <tcfl.target_ext_console.extension.enable>` or when powering up
      a target that also enables the console at the same time via
      :meth:`target.power.on <tcfl.target_ext_power.extension.on>`),
      run a sequence of send/expect commands.

      This is commonly used when the serial line is part of a server
      and a set of commands have to be typed before the serial
      connection has to be established. For example, for some
      Lantronix KVM serial servers, when accessing the console over
      SSH we need to wait for the prompt and then issue a *connect
      serial* command:

      >>> serial0_pc = ttbl.console.ssh_pc(
      >>>     "USER:PASSWORD@LANTRONIXHOSTNAME",
      >>>     command_sequence = [
      >>>       ## Welcome to the Lantronix SLSLP^M$
      >>>       ## Firmware: version 030031, build 38120^M$
      >>>       ## Last login: Thu Jan  1 00:04:20 1970 from 10.24.11.35^M$
      >>>       ## Current time: Thu Jan  1 00:02:03 1970^M$
      >>>       ## For a list of commands, type 'help'^M$

      >>>       # command prompt, 'CR[USERNAME@IP]> '... or not, so just
      >>>       # look for 'SOMETHING> '
      >>>       # ^ will not match because we are getting a Carriage
      >>>       # Return / New Line
      >>>       (
      >>>           # send a disconnect just in case it is connected
      >>>           # and wait for the command prompt
      >>>           "\x1bexit\r\n",
      >>>           # command prompt, 'CR[USERNAME@IP]> '... or not, so just
      >>>           # look for 'SOMETHING> '
      >>>           # ^ will not match because we are getting a CR
      >>>           re.compile("[^>]+> ")
      >>>       ),
      >>>       (
      >>>           "connect serial\r\n",
      >>>           "To exit serial port connection, type 'ESC exit'."
      >>>       ),
      >>>     ],
      >>>     extra_opts = {
      >>>         # old, but that's what the Lantronix server has :/
      >>>         "KexAlgorithms": "diffie-hellman-group1-sha1",
      >>>         "Ciphers" : "aes128-cbc,3des-cbc",
      >>>     })

      This is a list of tupples *( SEND, EXPECT )*; *SEND* is a string
      sent over to the console (unless the empty string; then nothing
      is sent).  *EXPECT* can be anything that can be fed to Python's
      Expect :meth:`expect <pexpect.spawn.expect>` function:

      - a string

      - a compiled regular expression

      - a list of such

      The timeout for each expectation is hardcoded to five seconds
      (FIXME).

      Note for this to work, the driver that uses this class must call
      the *_command_sequence_run()* method from their
      :meth:`impl_c.enable` methods.

    :param int command_timeout: (optional) number of seconds to wait
      for a response ot a command before declaring a timeout
    """
    def __init__(self, command_sequence = None, command_timeout = 5):
        assert command_sequence == None \
            or isinstance(command_sequence, list), \
            "command_sequence: expected list of tuples; got %s" \
            % type(command_sequence)
        assert command_timeout > 0
        self.command_sequence = command_sequence
        self.command_timeout = command_timeout
        self.parameters = {}
        ttbl.tt_interface_impl_c.__init__(self)
        #: Check if the implementation's link died and it has to be
        #: re-enabled
        #:
        #: Some implementations of console die because their
        #: connections get killed outside of the implementation's
        #: control. Setting this to True allows the console code to
        #: periodically when reading so that if the implementation
        #: reports is disabled because the link died but it should be
        #: enabled, it will be automatically re-enabled.
        self.re_enable_if_dead = False

    class exception(Exception):
        """
        General console driver exception
        """
        pass

    class timeout_e(exception):
        """
        Console enablement command sequence timed out
        """
        pass

    def enable(self, target, component):
        """
        Enable a console

        :param str component: console to enable
        """
        if self.command_sequence:
            try:
                self._command_sequence_run(target, component)
            except:
                target.log.info("%s: disabling since command sequence"
                                " for enabling failed" % component)
                self.disable(target, component)
                raise
        target.property_set("interfaces.console." + component + ".state", True)

    def disable(self, target, component):
        """
        Disable a console

        :param str console: (optional) console to disable; if missing,
          the default one.
        """
        target.property_set("interfaces.console." + component + ".state", False)

    def state(self, target, component):
        """
        Return the given console's state

        :param str console: (optional) console to enable; if missing,
          the default one
        :returns: *True* if enabled, *False* otherwise
        """
        raise NotImplementedError("%s/%s: console state not implemented"
                                  % (target.id, component))
        #return False

    def setup(self, target, component, parameters):
        """
        Setup console parameters (implementation specific)

        Check :meth:`impl_c.read` for common parameters

        :param dict parameters: dictionary of implementation specific
          parameters
        :returns: nothing
        """
        raise NotImplementedError("%s/%s: console control not implemented"
                                  % (target.id, component))

    def read(self, target, component, offset):
        """
        Return data read from the console since it started recording
        from a given byte offset.

        Check :meth:`impl_c.read` for common parameters

        :params int offset: offset from which to read

        :returns: data dictionary of values to pass to the client; the
          data is expected to be in a file which will be streamed to
          the client.

          >>> return dict(stream_file = CAPTURE_FILE,
          >>>             stream_generation = MONOTONIC,
          >>>             stream_offset = OFFSET)

          this allows to support large amounts of data automatically;
          the generation is a number that is monotonically increased,
          for example, each time a power cycle happens. This is
          basically when a new file is created.
        """
        raise NotImplementedError("%s/%s: console control not implemented"
                                  % (target.id, component))
        #return dict(stream_file = CAPTURE_FILE, stream_offset = OFFSET,
        #            stream_generation = NUMBER)

    def size(self, target, component):
        """
        Return the amount of data currently read from the console.

        Check :meth:`impl_c.read` for common parameters

        :returns: number of bytes read from the console since the last
          power up.
        """
        raise NotImplementedError("%s/%s: console control not implemented"
                                  % (target.id, component))

    def write(self, target, component, data):
        """
        Write bytes the the console

        Check :meth:`impl_c.read` for common parameters

        :param data: string of bytes or data to write to the console
        """
        raise NotImplementedError("%s/%s: console control not implemented"
                                  % (target.id, component))



    def _log_expect_error(self, target, console, expect, msg):
        target.log.error("%s: expect error: %s" % (console, msg))
        if isinstance(expect.before, str):
            for line in expect.before.splitlines():
                target.log.error("%s: expect output[before]: %s"
                                 % (console, line.strip()))
        else:
            target.log.error("%s: expect output[before]: %s"
                             % (console, expect.before))
        if isinstance(expect.after, str):
            for line in expect.after.splitlines():
                target.log.error("%s: expect output[after]: %s"
                                 % (console, line.strip()))
        else:
            target.log.error("%s: expect output[after]: %s"
                             % (console, expect.after))

    def _response(self, target, console, expect, response, timeout,
                  response_str):
        ts0 = time.time()
        ts = ts0
        while ts - ts0 < timeout:
            try:
                r = expect.expect(response, timeout = timeout - (ts - ts0))
                ts = time.time()
                target.log.error("%s: found response: [+%.1fs] #%s: %s"
                                 % (console, ts - ts0, r, response_str))
                return
            except pexpect_TIMEOUT as e:
                self._log_expect_error(target, console, expect, "timeout")
                raise self.timeout_e(
                    "%s: timeout [+%.1fs] waiting for response: %s"
                    % (console, timeout, response_str))
            except pexpect_EOF as e:
                ts = time.time()
                offset = os.lseek(expect.fileno(), 0, os.SEEK_CUR)
                self._log_expect_error(target, console, expect,
                                       "EOF at offset %d" % offset)
                time.sleep(0.5)
                continue
            except Exception as e:
                self._log_expect_error(target, console, expect, str(e))
                raise
        if ts - ts0 >= timeout:
            self._log_expect_error(target, console, expect, "timeout")
            raise self.timeout_e(
                "%s: timeout [+%.1fs] waiting for response: %s"
                % (console, timeout, response_str))

    def _command_sequence_run(self, target, component):
        write_file_name = os.path.join(target.state_dir,
                                       "console-%s.write" % component)
        read_file_name = os.path.join(target.state_dir,
                                      "console-%s.read" % component)
        log_file_name = os.path.join(
            target.state_dir, "console-%s.command.log" % component)
        with codecs.open(read_file_name, "r", encoding = 'utf-8') as rf, \
             open(write_file_name, "w") as wf, \
             open(log_file_name, "w+") as logf:
            timeout = self.command_timeout
            rfd = rf.fileno()
            flag = fcntl.fcntl(rfd, fcntl.F_GETFL)
            fcntl.fcntl(rfd, fcntl.F_SETFL, flag | os.O_NONBLOCK)
            expect = pexpect.fdpexpect.fdspawn(rf, logfile = logf,
                                               timeout = timeout)
            for command, response in self.command_sequence:
                if command:
                    target.log.debug(
                        "%s: writing command: %s"
                        % (component, command.encode('unicode-escape',
                                                     errors = 'replace')))
                    wf.write(command)
                if response:
                    if hasattr(response, "pattern"):
                        response_str = "(regex) " + response.pattern
                    else:
                        response_str = response
                    target.log.debug("%s: expecting response: %s"
                                     % (component, response_str))
                    self._response(target, component,
                                   expect, response, timeout, response_str)
        # now that the handshake has been done, kill whatever has been
        # read for it so we don't confuse it as console input
        with codecs.open(read_file_name, "w", encoding = 'utf-8') as rf:
            rf.truncate(0)

class interface(ttbl.tt_interface):
    """Interface to access the target's consoles

    An instance of this gets added as an object to the target object
    with:

    >>> ttbl.test_target.get('qu05a').interface_add(
    >>>     "console",
    >>>     ttbl.console.interface(
    >>>         ttyS0 = ttbl.console.serial_device("/dev/ttyS5")
    >>>         ttyS1 = ttbl.capture.generic("ipmi-sol")
    >>>         default = "ttyS0",
    >>>     )
    >>> )

    Note how *default* has been made an alias of *ttyS0*

    :param dict impls: dictionary keyed by console name and which
      values are instantiation of console drivers inheriting from
      :class:`ttbl.console.impl_c` or names of other consoles (to
      sever as aliases).

      Names have to be valid python symbol names following the
      following convention:

      - *serial\**  RS-232C compatible physical Serial port
      - *sol\**     IPMI Serial-Over-Lan
      - *ssh\**     SSH session (may require setup before enabling)

    A *default* console is set by declaring an alias as in the example
    above; otherwise the first one listed in
    target.console.impls.keys() is considered the default. A
    *preferred* console is the one that has *preferred* as an alias.

    This interface:

    - supports N > 1 channels per target, of any type (serial,
      network, etc)

    - allows raw traffic (not just pure ASCII), for example for serial
      console escape sequences, etc

    - the client shall not need to be constantly reading to avoid
      loosing data; the read path shall be (can be) implemented to
      buffer everything since power on (by creating a power control
      driver :class:`ttbl.power.impl_c` that records everything; see
      :class:`ttbl.console.serial_pc` for an example

    - allows setting general channel parameters


    """
    def __init__(self, *impls, **kwimpls):
        ttbl.tt_interface.__init__(self)
        # the implementations for the console need to be of type impl_c
        self.impls_set(impls, kwimpls, impl_c)

    def _pre_off_disable_all(self, target):
        for console, impl in self.impls.iteritems():
            target.log.info("%s: disabling console before powering off",
                            console)
            impl.disable(target, console)

    def _target_setup(self, target, iface_name):
        # Called when the interface is added to a target to initialize
        # the needed target aspect (such as adding tags/metadata)
<<<<<<< HEAD
        target.tags_update(dict(consoles = list(self.impls.keys())))
        target.properties_user.add("console-default")
        target.properties_keep_on_release.add("console-default")
        self.instrumentation_publish(target, "console")
=======
        target.properties_user.add("interfaces.console.default")
        target.properties_keep_on_release.add("interfaces.console.default")
        # When the target is powered off, disable the consoles -- why?
        # because things like consoles over SSH will stop working, no
        # matter what, and we want it to fail early and not seem there
        # is something odd.
        target.power_off_pre_fns.append(self._pre_off_disable_all)
>>>>>>> c7f3f0f2

    def _release_hook(self, target, _force):
        # nothing to do on target release
        pass

    # called by the daemon when a METHOD request comes to the HTTP path
    # /ttb-vVERSION/targets/TARGET/interface/console/CALL

    def get_setup(self, _target, _who, args, _files, _user_path):
        impl, component = self.arg_impl_get(args, "component")
        parameters = dict(impl.parameters)
        parameters['real_name'] = component
        return dict(result = parameters)

    def get_default_name(self, target):
        """
        Returns the name of the default console

        The default console is defined as:

        - the name of an existing console in a tag called
          *console-default*

        - the name of a console called *default*

        - the first console defined

        :param ttbl.test_target target: target on which to find the
          default console's name

        :returns str: the name of the default console
        :raises RuntimeError: if there are no consoles
        """
        console_default = target.property_get("interfaces.console.default", None)
        try:
            _impl, name = self.impl_get_by_name(console_default, "console")
            return default
        except IndexError:
            # invalid default, reset it
            console_default = target.property_set("interfaces.console.default", None)
            # fallthrough
        _impl, name = self.arg_impl_get("default", "console", True)
        if name:
            return name
        consoles = self.impls.keys()
        if not consoles:
            raise RuntimeError("%s: there are no consoles, can't find default"
                               % target.id)
        return consoles[0]

    def put_setup(self, target, who, args, _files, _user_path):
        impl, component = self.arg_impl_get(args, "component")
        parameters = dict()
        for k, v in args.items():
            parameters[k] = v
        if 'ticket' in parameters:
            del parameters['ticket']
        del parameters['component']
        assert all(isinstance(i, str) for i in list(parameters.values())), \
            'console.setup#parameters should be a dictionary keyed ' \
            'by string, values being strings'
        with target.target_owned_and_locked(who):
            target.timestamp()
            return impl.setup(target, component, parameters)

    def get_list(self, _target, _who, _args, _files, _user_path):
        return dict(
            aliases = self.aliases,
            result = list(self.aliases.keys()) + list(self.impls.keys()))

    def put_enable(self, target, who, args, _files, _user_path):
        impl, component = self.arg_impl_get(args, "component")
        with target.target_owned_and_locked(who):
            target.timestamp()
            state = impl.state(target, component)
            if not state:
                impl.enable(target, component)
            return dict()

    def put_disable(self, target, who, args, _files, _user_path):
        impl, component = self.arg_impl_get(args, "component")
        with target.target_owned_and_locked(who):
            target.timestamp()
            state = impl.state(target, component)
            if state:
                impl.disable(target, component)
            return dict()

    def get_state(self, target, _who, args, _files, _user_path):
        impl, component = self.arg_impl_get(args, "component")
        state = impl.state(target, component)
        self.assert_return_type(state, bool, target,
                                component, "console.state")
        return dict(result = state)

    @staticmethod
    def _maybe_re_enable(target, component, impl):
        # Some implementations have the bad habit of dying for no good
        # reason:
        #
        #  - IPMIs SOLs close the connections
        #  - ssh tunnels get killed without timing out
        #  - dog eat the homework
        #
        # and there is nothing we can do about it but just try to
        # restart it if it reports disabled (because the link is dead)
        # but we recorded it shall be enabled (because the property
        # console-COMPONENT.state is True)
        if impl.re_enable_if_dead == False:
            return False
        shall_be_enabled = target.property_get("interfaces.console." + component + ".state", None)
        is_enabled = impl.state(target, component)
        if shall_be_enabled and is_enabled == False:
            # so it died, let's re-enable and retry
            target.log.warning("%s: console disabled on its own, re-enabling"
                               % component)
            impl.enable(target, component)
            return True
        return False

    def get_read(self, target, who, args, _files, _user_path):
        impl, component = self.arg_impl_get(args, "component")
        offset = int(args.get('offset', 0))
        if target.target_is_owned_and_locked(who):
            target.timestamp()	# only if the reader owns it
        last_enable_check = target.property_get("interfaces.console." + component + ".check_ts", 0)
        ts_now = time.time()
        if ts_now - last_enable_check > 5:
            # every five secs check if the implementation's link has
            # been closed and renable it if so
            self._maybe_re_enable(target, component, impl)
            target.property_set("interfaces.console." + component + ".check_ts", ts_now)
        r = impl.read(target, component, offset)
        stream_file = r.get('stream_file', None)
        if stream_file and not os.path.exists(stream_file):
            # no file yet, no console output
            return {
                'stream_file': '/dev/null',
                'stream_generation': 0,
                'stream_offset': 0
            }
        return r

    def get_size(self, target, _who, args, _files, _user_path):
        impl, component = self.arg_impl_get(args, "component")
        size = impl.size(target, component)
        self.assert_return_type(size, int, target,
                                component, "console.size", none_ok = True)
        return dict(result = size)

    def put_write(self, target, who, args, _files, _user_path):
        impl, component = self.arg_impl_get(args, "component")
        with target.target_owned_and_locked(who):
            target.timestamp()
            while True:
                try:
                    impl.write(target, component,
                               self._arg_get(args, 'data'))
                    break
                except OSError:
                    # sometimes many of these errors happen because the
                    # implementation dies -- for IPMIs SOL, for example,
                    # the other end closes the connection, so we try to
                    # restart it
                    if self._maybe_re_enable(target, component, impl):
                        continue
                    raise
            return {}

def generation_set(target, console):
    target.fsdb.set("interfaces.console." + console + ".generation",
                    # trunc the time and make it a string
                    str(int(time.time())))

class generic_c(impl_c):
    """General base console implementation

    This object will implement a base console driver that reads from a
    file in the (the read file) and writes to a file (the write file)
    in the local filesystem.

    The read / write files are named
    ``console-CONSOLENAME.{read,write}`` and are located in the
    target's state directory. Thus there is no need for state, since
    the parameters are available in the call.

    The idea is that another piece (normally a power control unit that
    starts a background daemon) will be reading from the console in
    the target system and dumping data to the read file. For writing,
    the same piece takes whatever data is being provided and passes it
    on, or it can be written directly.

    See :class:`serial_pc` for an example of this model implemented
    over a tranditional serial port and
    :class:`ttbl.ipmi.sol_console_pc` for implementing an IPMI
    Serial-Over-Lan console. :class:`ssh_pc` for implementing a
    console simulated over an SSH connection.

    :param int chunk_size: (optional) when writing, break the writing
      in chunks of this size and wait *interchunk_wait* in between
      sending each chunk. By default is 0, which is disabled.

    :param float interchunk_wait: (optional) if *chunk_size* is
      enabled, time to wait in seconds in between each chunk.

    :param dict escape_chars: (optional) dictionary of escape
      sequences for given characters to prefix in input stream.

      If given, this is a dictionary of characters to strings, eg:

      >>> escape_chars = {
      >>>   '\x1b': '\x1b',
      >>>   '~': '\\',
      >>> }

      in this case, when the input string to send to the device
      contains a *\\x1b* (the ESC character), it will be prefixed with
      another one. If it contains a *~*, it will be prefixed with a
      backslash.

    """
    def __init__(self, chunk_size = 0, interchunk_wait = 0.2,
                 command_sequence = None, escape_chars = None):
        assert chunk_size >= 0
        assert interchunk_wait > 0
        assert escape_chars == None or isinstance(escape_chars, dict)

        self.chunk_size = chunk_size
        self.interchunk_wait = interchunk_wait
        impl_c.__init__(self, command_sequence = command_sequence)
        if escape_chars == None:
            self.escape_chars = {}
        else:
            self.escape_chars = escape_chars

    def state(self, target, component):
        # if the write file is gone, most times this means the thing
        # is disabled
        # we conifigure socat -- or whatever -- to kill this file when
        # stopped
        return os.path.exists(os.path.join(target.state_dir,
                                           "console-%s.write" % component))

    def read(self, target, component, offset):
        return dict(
            stream_file = os.path.join(target.state_dir,
                                       "console-%s.read" % component),
            stream_generation = target.fsdb.get(
                "interfaces.console." + component + ".generation", 0),
            stream_offset = offset
        )


    def size(self, target, component):
        state = self.state(target, component)
        if not self.state(target, component):
            return None
        try:
            file_name = os.path.join(target.state_dir,
                                     "console-%s.read" % component)
            return os.stat(file_name).st_size
        except OSError as e:
            if e.errno != errno.ENOENT:
                raise
            # not even existing, so empty
            return 0

    def _escape(self, data):
        _data = type(data)()
        for c in data:
            if c in self.escape_chars:
                _data += self.escape_chars[c] + c
            else:
                _data += c
        return _data



    def _write(self, fd, data):
        if self.escape_chars:
            data = self._escape(data)
        if self.chunk_size:
            # somethings have no flow control and you need to make
            # it happen like...this
            # yeh, I know an iterator in python..yadah--this is
            # quite clear
            # Chunking is needed to feed to things like VMs console
            # inputs and some things whose flow control is not really
            # working as it should.
            left = len(data)
            itr = 0
            while left > 0:
                _chunk_size = min(left, self.chunk_size)
                os.write(fd, data[itr : itr + _chunk_size])
                time.sleep(self.interchunk_wait)
                itr += _chunk_size
                left -= _chunk_size
        else:
            os.write(fd, data)

    def write(self, target, component, data):
        file_name = os.path.join(target.state_dir,
                                 "console-%s.write" % component)
        target.log.debug("%s: writing %dB to console (%s)",
                         component, len(data), data.encode('unicode-escape'))
        if stat.S_ISSOCK(os.stat(file_name).st_mode):
            # consoles whose input is implemented as a socket
            with contextlib.closing(socket.socket(socket.AF_UNIX,
                                                  socket.SOCK_STREAM)) as f:
                f.connect(file_name)
                self._write(f.fileno(), data)
        else:
            while True:
                try:
                    with contextlib.closing(open(file_name, "a")) as f:
                        self._write(f.fileno(), data)
                        break
                except EnvironmentError as e:
                    if e.errno == errno.ENOENT \
                       and target.property_get(
                           "console-" + component + ".state"):
                        target.log.error(
                            "console %s: console died? restarting", component)
                        self.enable(target, component)
                        continue
                    else:
                        raise

class serial_pc(ttbl.power.socat_pc, generic_c):
    """
    Implement a serial port console and data recorder

    This class implements two interfaces:

    - power interface: to start a serial port recorder in the
      background as soon as the target is powered on. Anything read
      form the serial port is written to the *console-NAME.read* file
      and anything written to it is written to *console-NAME.write*
      file, which is sent to the serial port.

      The power interface is implemented by subclassing
      :class:`ttbl.power.socat_pc`, which starts *socat* as daemon to
      serve as a data recorder and to pass data to the serial port
      from the read file.

    - console interface: interacts with the console interface by
      exposing the data recorded in *console-NAME.read* file and
      writing to the *console-NAME.write* file.

    :params str serial_file_name: (optional) name of the serial port
      file, which can be templated with *%(FIELD)s* as per
      class:`ttbl.power.socat_pc` (the low level implementation).

      By default, it uses */dev/tty-TARGETNAME*, which makes it easier
      to configure. The tty name linked to the target can be set with
      :ref:`udev <usb_tty>`.

    For example, create a serial port recoder power control / console
    driver and insert it into the power rail and the console of a
    target:

    >>> serial0_pc = ttbl.console.serial_pc(console_file_name)
    >>>
    >>> ttbl.test_target.get(name).interface_add(
    >>>     "power",
    >>>     ttbl.power.interface(
    >>>         ...
    >>>         serial0_pc,
    >>>         ...
    >>>     )
    >>> ttbl.test_target.get(name).interface_add(
    >>>     "console",
    >>>     ttbl.console.interface(
    >>>         serial0 = serial0_pc,
    >>>         default = "serial0",
    >>>     )
    >>> )

    """
    def __init__(self, serial_file_name = None):
        generic_c.__init__(self)
        if serial_file_name == None:
            serial_file_name = "/dev/tty-%(id)s"
        else:
            serial_file_name = serial_file_name
        ttbl.power.socat_pc.__init__(
            self,
            # note it is important to do the rawer first thing, then
            # do the settings; rawer resets to raw state
            "PTY,link=console-%(component)s.write,rawer"
            "!!CREATE:console-%(component)s.read",
            "%s,creat=0,rawer,b115200,parenb=0,cs8,bs1" % serial_file_name)

    # console interface; state() is implemented by generic_c
    def on(self, target, component):
        ttbl.power.socat_pc.on(self, target, component)
        generation_set(target, component)
        generic_c.enable(self, target, component)

    def off(self, target, component):
        generic_c.disable(self, target, component)
        ttbl.power.socat_pc.off(self, target, component)

    def enable(self, target, component):
        self.on(target, component)

    def disable(self, target, component):
        return self.off(target, component)


class ssh_pc(ttbl.power.socat_pc, generic_c):
    """Implement a serial port over an SSH connection

    This class implements two interfaces:

    - power interface: to start an SSH connection recorder in the
      background as soon as the target is powered on.

      The power interface is implemented by subclassing
      :class:`ttbl.power.socat_pc`, which starts *socat* as daemon to
      serve as a data recorder and to pass data to the connection
      from the read file.

      Anything read form the SSH connection is written to the
      *console-NAME.read* file and anything written to it is written
      to *console-NAME.write* file, which is sent to the serial port.

    - console interface: interacts with the console interface by
      exposing the data recorded in *console-NAME.read* file and
      writing to the *console-NAME.write* file.

    :params str hostname: *USER[:PASSWORD]@HOSTNAME* for the SSH server

    :param int port: (optional) port to connect to (defaults to 22)

    :param dict exta_ports: (optional) dictionary of extra SSH options
      and values to set in the SSH configuration (as described in
      :manpage:`ssh_config(5)`.

      Note they all have to be strings; e.g.:

      >>> ssh0_pc = ttbl.console.ssh_pc(
      >>>     "USER:PASSWORD@HOSTNAME",
      >>>     extra_opts = {
      >>>         "Ciphers": "aes128-cbc,3des-cbc",
      >>>         "Compression": "no",
      >>>     })

      Be careful what is changed, since it can break operation.

    See :class:`generic_c` for descriptions on *chunk_size* and
    *interchunk_wait*, :class:`impl_c` for *command_sequence*.

    For example:

    >>> ssh0_pc = ttbl.console.ssh_pc("USERNAME:PASSWORD@HOSTNAME")
    >>>
    >>> ttbl.test_target.get(name).interface_add(
    >>>     "power",
    >>>     ttbl.power.interface(
    >>>         ...
    >>>         ssh0_pc,
    >>>         ...
    >>>     )
    >>> ttbl.test_target.get(name).interface_add(
    >>>     "console",
    >>>     ttbl.console.interface(
    >>>         ssh0 = ssh0_pc,
    >>>     )
    >>> )

    FIXME:
     - pass password via agent? file descriptor?

    """
    def __init__(self, hostname, port = 22,
                 chunk_size = 0, interchunk_wait = 0.1,
                 extra_opts = None, command_sequence = None):
        assert isinstance(hostname, str)
        assert port > 0
        assert extra_opts == None \
            or ( isinstance(extra_opts, dict) \
                 and all(isinstance(k, str) and isinstance(v, str)
                         for k, v in list(extra_opts.items()))), \
            "extra_opts: expected dict of string:string; got %s" \
            % type(extra_opts)

        generic_c.__init__(self,
                           chunk_size = chunk_size,
                           interchunk_wait = interchunk_wait,
                           command_sequence = command_sequence)
        ttbl.power.socat_pc.__init__(
            self,
            "PTY,link=console-%(component)s.write,rawer"
            "!!CREATE:console-%(component)s.read",
            # Configuf file is generated during on().
            # -tt: (yeah, double) force TTY allocation even w/o
            # controlly TTY
            "EXEC:'sshpass -e ssh -v -F %(component)s-ssh-config -tt"
            # don't use ssh://USER@HOST:PORT, some versions do not grok it
            "  -p %(port)s %(username)s@%(hostname)s'"
            ",sighup,sigint,sigquit"
        )
        user, password, hostname = commonl.split_user_pwd_hostname(hostname)
        self.parameters_default = {
            'user': user,
        }
        self.parameters.update(self.parameters_default)
        # pass those fields to the socat_pc templating engine
        self.kws['hostname'] = hostname
        self.kws['username'] = user
        self.kws['port'] = port
        # this is used for sshpass to send the password; we dont' keep
        # the password in the default parameters because then it'd
        # leak easily to anyone
        self.password = password
        # SSHPASS always has to be defined
        self.env_add['SSHPASS'] = password if password else ""
        self.extra_opts = extra_opts
        self.paranoid_get_samples = 1

    def on(self, target, component):
        # generate configuration file from parameters
        with open(os.path.join(target.state_dir, component + "-ssh-config"),
                  "w+") as cf:
            _extra_opts = ""
            if self.extra_opts:
                for k, v in list(self.extra_opts.items()):
                    _extra_opts += "%s = %s\n" % (k, v)
            cf.write("""\
UserKnownHostsFile = %s/%s-ssh-known_hosts
StrictHostKeyChecking = no
ServerAliveCountMax = 20
ServerAliveInterval = 10
TCPKeepAlive = yes
ForwardX11 = no
ForwardAgent = no
EscapeChar = none
%s""" % (target.state_dir, component, _extra_opts))
        ttbl.power.socat_pc.on(self, target, component)
        generation_set(target, component)
        generic_c.enable(self, target, component)

    def off(self, target, component):
        generic_c.disable(self, target, component)
        ttbl.power.socat_pc.off(self, target, component)

    # console interface; state() is implemented by generic_c
    def setup(self, target, component, parameters):
        if parameters == {}:		# reset
            self.parameters = dict(self.parameters_default)
                # SSHPASS always has to be defined
            self.env_add['SSHPASS'] = self.password if self.password else ""
            self.kws['username'] = self.parameters['user']
            return dict(result = self.parameters)

        # things we allow
        allowed_keys = [ 'user', 'password' ]
        for key in list(parameters.keys()):
            if key not in allowed_keys:
                raise RuntimeError("field '%s' cannot be set" % key)

        # some lame security checks
        for key, value in parameters.items():
            if '\n' in value:		# could be used to enter other fields
                raise RuntimeError(
                    "field '%s': value contains invalid newline" % key)

        # ok, all verify, let's set it
        for key, value in parameters.items():
            if key == 'user':
                self.kws['username'] = value
            elif key == 'password':
                # SSHPASS always has to be defined
                self.env_add['SSHPASS'] = value if value else ""
            else:
                self.parameters[key] = value
        return dict(result = self.parameters)

    def enable(self, target, component):
        self.on(target, component)

    def disable(self, target, component):
        return self.off(target, component)


class netconsole_pc(ttbl.power.socat_pc, generic_c):
    """Receive Linux's netconsole data over a console

    The linux kernel can forward kernel messages over IP as soon as
    the network is initialized, which this driver can pick up and
    register. The target's kernel needs to be configured to output its
    netconsole to the server's IP, matching the port given to this
    driver; for example, the kernel command line::

      netconsole=@/,6666@192.168.98.1

    or as a module (see other methods `here
    <https://www.kernel.org/doc/Documentation/networking/netconsole.txt>`_)::

      # modprobe netconsole netconsole=@/,6666@192.168.98.1

    will send netconsole output to *UDP:192.168.98.1:666*

    The driver implements two interfaces:

    - power interface: to start a console record as soon as the target
      is powered on. Anything read from the console is written to file
      *console-NAME.read* file.

      The power interface is implemented by subclassing
      :class:`ttbl.power.socat_pc`, which starts *socat* as daemon to
      serve as a data recorder.

    - console interface: interacts with the console interface by
      exposing the data recorded in the file *console-NAME.read* file.
      Writing is not supported, since *netconsole* is read only.

    :params str ip_addr: (optional) IP address or hostname of the
      target.

    :params int port: (optional) port number to which to receive;
      defaults to *6666* (netconsole's default).

    For example, create a serial port recoder power control / console
    driver and insert it into the power rail and the console of a
    target:

    target.console.impl_add("netconsole0", netconsole_pc())
    >>> netconsole_pc = ttbl.console.netconsole_c("192.168.98.2")
    >>>
    >>> ttbl.test_target.get(name).interface_add(
    >>>     "power",
    >>>     ttbl.power.interface(
    >>>         ...
    >>>         ( "netconsole", netconsole_pc, )
    >>>         ...
    >>>     )
    >>> ttbl.test_target.get(name).interface_add(
    >>>     "console",
    >>>     ttbl.console.interface(
    >>>         ...
    >>>         netconsole = netconsole_pc,
    >>>         ...
    >>>     )
    >>> )

    """
    def __init__(self, ip_addr, port = 6666):
        assert isinstance(port, numbers.Integer)
        generic_c.__init__(self)
        ttbl.power.socat_pc.__init__(
            self,
            # fork?
            "UDP-LISTEN:%d,range=%s" % (port, ip_addr),
            "CREATE:console-%(component)s.read",
            extra_cmdline = [ "-u" ])	# unidirectional, UDP:6666 -> file

    # console interface; state() is implemented by generic_c
    def on(self, target, component):
        ttbl.power.socat_pc.on(self, target, component)
        generation_set(target, component)
        generic_c.enable(self, target, component)

    def off(self, target, component):
        generic_c.disable(self, target, component)
        ttbl.power.socat_pc.off(self, target, component)

    def write(self, target, component, data):
        raise RuntimeError("%s: (net)console is read only" % component)

    def enable(self, target, component):
        self.on(target, component)

    def disable(self, target, component):
        return self.off(target, component)<|MERGE_RESOLUTION|>--- conflicted
+++ resolved
@@ -392,7 +392,7 @@
         self.impls_set(impls, kwimpls, impl_c)
 
     def _pre_off_disable_all(self, target):
-        for console, impl in self.impls.iteritems():
+        for console, impl in self.impls.items():
             target.log.info("%s: disabling console before powering off",
                             console)
             impl.disable(target, console)
@@ -400,12 +400,6 @@
     def _target_setup(self, target, iface_name):
         # Called when the interface is added to a target to initialize
         # the needed target aspect (such as adding tags/metadata)
-<<<<<<< HEAD
-        target.tags_update(dict(consoles = list(self.impls.keys())))
-        target.properties_user.add("console-default")
-        target.properties_keep_on_release.add("console-default")
-        self.instrumentation_publish(target, "console")
-=======
         target.properties_user.add("interfaces.console.default")
         target.properties_keep_on_release.add("interfaces.console.default")
         # When the target is powered off, disable the consoles -- why?
@@ -413,7 +407,6 @@
         # matter what, and we want it to fail early and not seem there
         # is something odd.
         target.power_off_pre_fns.append(self._pre_off_disable_all)
->>>>>>> c7f3f0f2
 
     def _release_hook(self, target, _force):
         # nothing to do on target release
