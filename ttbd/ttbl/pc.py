--- conflicted
+++ resolved
@@ -401,15 +401,9 @@
     authentication and imposing javascript execution that made the
     driver fail.
     """
-<<<<<<< HEAD
-    def __init__(self, _url, reboot_wait_s = 0.5):
-        ttbl.power.impl_c.__init__(self)
-        assert isinstance(_url, str)
-=======
     def __init__(self, _url, reboot_wait_s = 0.5, **kwargs):
         ttbl.power.impl_c.__init__(self, **kwargs)
-        assert isinstance(_url, basestring)
->>>>>>> 4f2624cd
+        assert isinstance(_url, str)
         assert isinstance(reboot_wait_s, (int, float))
         url = urllib.parse.urlparse(_url)
         self.reboot_wait_s = reboot_wait_s
