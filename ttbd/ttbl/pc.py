--- conflicted
+++ resolved
@@ -21,12 +21,7 @@
 import usb.core
 import usb.util
 
-<<<<<<< HEAD
-from tcfl import commonl
-from tcfl.commonl import requirements
-=======
 import commonl
->>>>>>> d65fb97a
 import ttbl
 import ttbl.power
 
@@ -397,12 +392,8 @@
     driver fail.
     """
     def __init__(self, _url, reboot_wait_s = 0.5):
-<<<<<<< HEAD
+        ttbl.power.impl_c.__init__(self)
         assert isinstance(_url, str)
-=======
-        ttbl.power.impl_c.__init__(self)
-        assert isinstance(_url, basestring)
->>>>>>> d65fb97a
         assert isinstance(reboot_wait_s, (int, float))
         url = urllib.parse.urlparse(_url)
         self.reboot_wait_s = reboot_wait_s
