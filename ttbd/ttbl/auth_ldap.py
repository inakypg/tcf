--- conflicted
+++ resolved
@@ -7,12 +7,8 @@
 
 import collections
 import logging
-<<<<<<< HEAD
+import time
 import urllib.parse
-=======
-import time
-import urlparse
->>>>>>> d65fb97a
 
 import ldap
 
@@ -76,27 +72,16 @@
                 if not tag in ('users', 'groups'):
                     raise ValueError(
                         "subfield for role must be 'users' or 'groups'")
-<<<<<<< HEAD
-                if not isinstance(roles[role][tag], list):
-                    raise ValueError("value of role[%s][%s] must be a "
-                                     "list of strings" % (role, tag))
-                for value in roles[role][tag]:
-                    if not isinstance(value, str):
-                        raise ValueError("members of role[%s][%s] must "
-                                         "be  strings; '%s' is not" %
-                                         (role, tag, value))
-=======
                 if roles[role][tag] != None:
                     if not isinstance(roles[role][tag], list):
                         raise ValueError(
                             "value of role[%s][%s] must be a "
                             "list of strings or None" % (role, tag))
                     for value in roles[role][tag]:
-                        if not isinstance(value, basestring):
+                        if not isinstance(value, str):
                             raise ValueError("members of role[%s][%s] must "
                                              "be  strings; '%s' is not" %
                                              (role, tag, value))
->>>>>>> d65fb97a
         self.conn = None
         self.roles = roles
         if ttbl.config.ssl_enabled_check_disregard == False \
@@ -152,7 +137,7 @@
         # So the token/password combination exists and is valid, so
         # now let's see what roles we need to assign the user
         # depending on if it shows in the user list for that role
-        for role_name, role in self.roles.items():
+        for role_name, role in list(self.roles.items()):
             if email in role.get('users', []):
                 token_roles.add(role_name)
 
@@ -180,6 +165,7 @@
         # CN=%GROUP NAME%,DC=...
         groups = []
         for group in data_record['memberOf']:
+            group = group.decode('utf-8')
             tmp = group.split(",")
             for i in tmp:
                 if i.startswith('CN='):
@@ -189,17 +175,12 @@
         # Given the group list @groups, check which more roles we
         # need to add based on group membership
         for group in groups:
-<<<<<<< HEAD
             for role_name, role in self.roles.items():
-                if group in role.get('groups', []):
-=======
-            for role_name, role in self.roles.iteritems():
                 ldap_groups = role.get('groups', [])
                 if ldap_groups == None:
                     # anyone, not  necessarily member of any group
                     token_roles.add(role_name)
                 elif group in ldap_groups:
->>>>>>> d65fb97a
                     token_roles.add(role_name)
         return token_roles
 
@@ -265,12 +246,12 @@
     def __init__(self, url,
                  bind_username = None, bind_password = None,
                  max_age = 200):
-        assert isinstance(url, basestring)
-        assert bind_username == None or isinstance(bind_username, basestring)
-        assert bind_password == None or isinstance(bind_password, basestring)
+        assert isinstance(url, str)
+        assert bind_username == None or isinstance(bind_username, str)
+        assert bind_password == None or isinstance(bind_password, str)
         assert max_age > 0
 
-        url_parsed = urlparse.urlparse(url)
+        url_parsed = urllib.parse.urlparse(url)
         if url_parsed.scheme != "ldap" or url_parsed.netloc == "":
             raise ValueError("%s: malformed LDAP URL?" % url)
         self.url = commonl.url_remove_user_pwd(url_parsed)
@@ -312,9 +293,9 @@
           record found; *None* if not found or the record doesn't have
           the field.
         """
-        assert isinstance(what, basestring)
-        assert isinstance(field_lookup, basestring)
-        assert isinstance(field_report, basestring)
+        assert isinstance(what, str)
+        assert isinstance(field_lookup, str)
+        assert isinstance(field_report, str)
 
         while True:	# retry
             try:
@@ -346,9 +327,9 @@
         said result is used. Otherwise a new LDAP lookup is done and
         the value cached.
         """
-        assert isinstance(value, basestring)
-        assert isinstance(field_lookup, basestring)
-        assert isinstance(field_report, basestring)
+        assert isinstance(value, str)
+        assert isinstance(field_lookup, str)
+        assert isinstance(field_report, str)
 
         cache = self._cache[( field_lookup, field_report)]
         if value in cache:
