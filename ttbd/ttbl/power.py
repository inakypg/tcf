#! /usr/bin/python2
#
# Copyright (c) 2019 Intel Corporation
#
# SPDX-License-Identifier: Apache-2.0
"""
Control power to targets
------------------------

This interface provides means to power on/off targets and the invidual
components that compose the power rail of a target.

The interface is implemented by :class:`ttbl.power.interface` needs to
be attached to a target with :meth:`ttbl.test_target.interface_add`::

>>> ttbl.test_target.get(NAME).interface_add(
>>>     "INTERFACENAME",
>>>     ttbl.power.interface(
>>>         component0,
>>>         component1,
>>>         ...
>>>     )

each component is an instance of a subclass of
:class:`ttbl.power.impl_c`, which implements the actual control over
the power unit, such as:

- PDU socket: :class:`Digital Logger's Web Power Switch
  7<ttbl.pc.dlwps7>`, :class:`YKush <ttbl.pc_ykush.ykush>` power
  switch hub, raritan EMX
- relays: :class:`USB-RLY08b <ttbl.usbrly08b.pc>`
- control over IPMI: :class:`ttbl.ipmi.pci`

Also power components are able to:

- start / stop daemons in the server (*socat*, *rsync*, *qemu*,
  *openocd*...)

- :class:`delay <ttbl.pc.delay>` the power on/off sequence

- wait for some particular conditions to happen: a file
  :class:`dissapearing <ttbl.pc.delay_til_file_gone>` or
  :class:`appearing <ttbl.pc.delay_til_file_appears>`, a USB device is
  :class:`detected <ttbl.pc.delay_til_usb_device>` in the system

"""

import collections
import errno
import time
import os
import traceback
import types
import subprocess
import logging

import commonl
import ttbl

class impl_c(ttbl.tt_interface_impl_c):
    """Implementation interface to drive a  power component

    A power component is an individual entity that provides one of the
    pieces of a power rail needed to power up a target.

    It can be powered on, off and it's state can be acquired.

    A driver is made by subclassing this object, implementing the
    :meth:`on`, :meth:`off` and :meth:`get` methods and then adding
    it to a power interface :class:`ttbl.power.interface` which is
    then attached to a target.

    Drivers implement the specifics to run the switches PDUs, relays,
    etc

    Note these are designed to be as stateless as possible; in most
    cases all the state needed can be derived from the *target* and
    *component* parameters passed to the methods.

    Remember no information can be stored *self* or *target* as the
    next call can come in another daemon implementing the same
    target. For storage, use the target's *fsdb* interface.

    **ALL** the methods have to be blocking, so the operation is
    supposed to be completed and the status has to have been changed
    by the time the call returns. If the operation cannot be trusted
    to be blocking, set the *paranoid* parameter to *True* so the
    power interface will confirm the change has re-happened and
    enforce it again.

    :param bool paranoid: don't trust the operation is really
      blocking, as it should, so double check the state changed happen
      and retry if not.
    """
    def __init__(self, paranoid = False):
        assert isinstance(paranoid, bool)
        #: If the power on fails, automatically retry it by powering
        #: first off, then on again
        self.power_on_recovery = False
        self.paranoid = paranoid
        self.timeout = 10	# used for paranoid checks
        self.wait = 0.5
        #: for paranoid power getting, now many samples we need to get
        #: that are the same for the value to be considered stable
        self.paranoid_get_samples = 6
        ttbl.tt_interface_impl_c.__init__(self)

    class retry_all_e(Exception):
        """
        Exception raised when a power control implementation operation
        wants the whole power-rail reinitialized
        """
        def __init__(self, wait = None):
            assert wait == None or wait > 0
            Exception.__init__(self)
            self.wait = wait

    class error_e(Exception):
        "generic power implementation error"
        pass

    class power_on_e(error_e):
        "generic power-on implementation error"
        pass

    def on(self, target, component):
        """
        Power on the component

        :param ttbl.test_target target: target on which to act
        :param str component: name of the power controller we are modifying
        """
        raise NotImplementedError("%s/%s: power-on not implemented"
                                  % (target.id, component))

    def off(self, target, component):
        """
        Power off the component

        Same parameters as :meth:`on`
        """
        raise NotImplementedError("%s/%s: power-off not implemented"
                                  % (target.id, component))

    def get(self, target, component):
        """
        Return the component's power state

        Same parameters as :meth:`on`

        :returns: power state:

          - *True*: powered on

          - *False*: powered off

          - *None*: this is a *fake* power unit, so it has no actual
            power state
        """
        raise NotImplementedError("%s/%s: getting power state not implemented"
                                  % (target.id, component))


class interface(ttbl.tt_interface):
    """
    Power control interface

    Implements an interface that allows to control the power to a
    target, which can be a single switch or a whole power rail of
    components that have to be powered on and off in an specific
    sequence.
    """

    def __init__(self, *impls, **kwimpls):
        # in Python 3.6, kwargs are sorted; but for now, they are not.
        ttbl.tt_interface.__init__(self)
        # we need an ordered dictionary because we need to iterate in
        # the same order as the components were declared--as that is
        # what the user dictates. Because the power on/off order of
        # each rail component matters.
        self.impls_set(impls, kwimpls, impl_c)

    def _target_setup(self, target, iface_name):
        # Called when the interface is added to a target to initialize
        # the needed target aspect (such as adding tags/metadata)
<<<<<<< HEAD
        target.tags_update(dict(power_rail = list(self.impls.keys())))
        self.instrumentation_publish(target, "power")
=======
        pass
>>>>>>> c7f3f0f2


    def _release_hook(self, target, _force):
        # nothing to do on target release
        # we don't power off on release so we can pass the target to
        # someone else in the same state it was
        pass

    def _impl_on(self, impl, target, component):
        # calls the implementation function to do the ON operation,
        # being sure to check if it has actually accomplished it if
        # the paranoid flag is set
        if not impl.paranoid:
            impl.on(target, component)
            return

        ts0 = ts = time.time()
        while ts - ts0 < impl.timeout:
            try:
                impl.on(target, component)
            except impl.error_e as e:
                target.log.error("%s: impl failed powering on +%.1f;"
                                 " powering off and retrying: %s",
                                 component, ts - ts0, e)
                try:
                    self._impl_off(impl, target, component)
                except impl.error_e as e:
                    target.log.exception(
                        "%s: impl failed recovery power off +%.1f;"
                        " ignoring for retry: %s",
                        component, ts - ts0, e)
            else:
                target.log.info("%s: impl powered on +%.1fs",
                                component, ts - ts0)
            # let's check the status, because sometimes with
            # transitions on its own
            new_state = self._impl_get(impl, target, component)
            if new_state == None or new_state == True: # check
                return
            target.log.info("%s: impl didn't power on +%.1f retrying",
                            component, ts - ts0)
            time.sleep(impl.wait)
            ts = time.time()
        raise RuntimeError("%s: impl power-on timed out after %.1fs"
                           % (component, ts - ts0))

    def _impl_off(self, impl, target, component):
        # calls the implementation function to do the OFF operation,
        # being sure to check if it has actually accomplished it if
        # the paranoid flag is set
        if not impl.paranoid:
            impl.off(target, component)
            return

        ts0 = ts = time.time()
        while ts - ts0 < impl.timeout:
            try:
                impl.off(target, component)
            except impl.error_e as e:
                target.log.error("%s: impl failed powering off +%.1f;"
                                 " retrying: %s", component, ts - ts0, e)
            else:
                target.log.info("%s: impl powered off +%.1fs",
                                component, ts - ts0)
            # maybe it worked, let's checked
            new_state = self._impl_get(impl, target, component)
            if new_state == None or new_state == False: # check
                return
            target.log.info("%s: ipmi didn't power off +%.1f retrying",
                                component, ts - ts0)
            time.sleep(impl.wait)
            ts = time.time()
        raise RuntimeError("%s: impl power-off timed out after %.1fs"
                           % (component, ts - ts0))

    @staticmethod
    def _impl_get(impl, target, component):
        # calls the implementation function to do the GET operation,
        # being sure to collection multiple samples and only return
        # once we have N results that are stable if the paranoid flag
        # is set.
        if not impl.paranoid:
            return impl.get(target, component)

        results = []
        ts0 = ts = time.time()
        stable_count = 0
        _states = {
            False: 'off',
            True: 'on',
            None: 'n/a'
        }
        while ts - ts0 < impl.timeout:
            result = impl.get(target, component)
            target.log.info("%s: impl power get #%d +%.2fs returned %s",
                            component, stable_count, ts - ts0, _states[result])
            results.append(result)
            stable_count += 1
            if stable_count >= impl.paranoid_get_samples:
                # we have enough samples, take the last stabe_top and
                # see if they are all the same:
                cs = set(results[-impl.paranoid_get_samples:])
                if len(cs) == 1:
                    # stable result; return it
                    return cs.pop()
            time.sleep(impl.wait)
            ts = time.time()
        raise RuntimeError(
            "%s: power-get timed out for an stable result (+%.2fs): %s"
            % (component, impl.timeout, " ".join(str(r) for r in results)))


    def _get(self, target, impls = None):
        # get the power state for the target's given power components,
        # keep data ordered, makes more sense
        data = collections.OrderedDict()
        if impls == None:	# none give, do the whole power rail
            impls = iter(self.impls.items())
        for component, impl in impls:
            # need to get state for the real one!
            if component in self.aliases:
                component_real = self.aliases[component]
            else:
                component_real = component
            state = self._impl_get(impl, target, component_real)
            self.assert_return_type(state, bool, target,
                                    component, "power.get", none_ok = True)
            data[component] = state
        # the values that are None, we don't care for them, so to
        # consider if we are fully on, is like they are on
        result_all = all(i in ( True, None ) for i in list(data.values()))
        result_any = any(i == True for i in list(data.values()))
        if result_all:					# update cache
            power = True
            target.fsdb.set('powered', "On")
        else:
            power = False
            target.fsdb.set('powered', None)
        return power, data, result_any


    def _get_any(self, target):
        # return if any power component in the rail is on
        _, _, result_any = self._get(target)
        return result_any


    def _off(self, target, impls, why, whole_rail = True):
        #
        # Power off everything
        #
        # We only power off whatever is on, hence why we ask what is
        # on first.
        #
        # If the user asked for the whole rail, then we'll also run
        # the pre/post hooks.
        _, data, result_any = self._get(target, impls)
        if result_any == False:		# everything is off already
            target.log.debug("power-off%s: skipping (already off)" % why)
            return

        target.log.info("powering off%s" % why)
        if whole_rail:
            target.log.debug(
                "power pre-off%s; fns %s"
                % (why, " ".join(str(f) for f in target.power_off_pre_fns)))
            for f in target.power_off_pre_fns:
                f(target)
            target.log.debug("power pre-off%s done" % why)

        for component, impl in reversed(impls):
            if component in self.aliases:
                if whole_rail:
                    # operate only on real ones when going over the whole rail
                    target.log.debug("%s: power off%s: skipping (alias)"
                                     % (component, why))
                    continue
                component_real = self.aliases[component]
            else:
                component_real = component
            if data[component] == False:
                target.log.debug("%s: powering off%s: skipping (already off)"
                                 % (component, why))
                continue            	# it says it is off, so we skip it

            target.log.debug("%s: powering off%s" % (component, why))
            try:			# we retry power off twice
                self._impl_off(impl, target, component_real)
                continue
            except Exception as e:	# pylint: disable = broad-except
                target.log.error("%s: power off%s: failed; retrying: %s"
                                 % (component, why, e))
            try:
                self._impl_off(impl, target, component_real)
                continue
            except Exception as e:	# pylint: disable = broad-except
                target.log.error(
                    "%s: power off%s: failed twice; skipping: %s\n%s"
                    % (component, why, e, traceback.format_exc()))
                # we don't raise no more, we want to be able to
                # cleanup state and continue with the rest
                target.log.debug("%s: powered off%s" % (component, why))
        if whole_rail:
            target.log.debug(
                "power post-off%s; fns %s"
                % (why, " ".join(str(f) for f in target.power_off_post_fns)))
            for f in target.power_off_post_fns:
                f(target)
            target.log.debug("power post-off%s done" % why)
        target.fsdb.set('powered', None)
        target.log.info("powered off%s" % why)


    def _on(self, target, impls, why, whole_rail = True):
        #
        # Power on
        #
        # We only power on whatever is off, hence why we ask what is
        # off first. Power rails have to always be powered on in the
        # same sequence, so if it is half off half on, it should be
        # powered off first. But that's the user's call (use cycle())
        #
        # If the user asked for the whole rail, then we'll also run
        # the pre/post hooks.
        #
        # Recovery can be quite painful, since we might have to retry
        # (a single component) or the whole rail. Code gets ugly.
        result_all, data, _ = self._get(target, impls)
        if result_all == True:
            target.log.debug("power-on%s: skipping (already on)" % why)
            return
        target.log.info("powering on%s" % why)
        if whole_rail:
            # since we are powering on, let's have whoever does this
            # select the right default console, but we wipe whatver
            # was set before
            target.property_set('interfaces.console.default', None)
            target.log.debug(
                "power pre-on%s; fns %s"
                % (why, " ".join(str(f) for f in target.power_on_pre_fns)))
            for f in target.power_on_pre_fns:
                f(target)
            target.log.debug("power pre-on%s done" % why)

        # Power on in the specified order, off in the reverse
        # We use impl_index instead of iterating so we can reset
        # the index easily without having to deal with
        # StopIteration exceptions and try statements everywhere.
        index = 0
        impls_items = impls
        retries = 0
        retries_max = 3
        recovery_wait = 0.5
        while index < len(impls):
            impl_item = impls_items[index]
            component = impl_item[0]
            impl = impl_item[1]
            index += 1
            if component in self.aliases:
                if whole_rail:
                    # operate only on real ones when going over the whole rail
                    target.log.debug("%s: power off%s: skipping (alias)"
                                     % (component, why))
                    continue
                component_real = self.aliases[component]
            else:
                component_real = component
            if data[component] == True:
                target.log.debug("%s: powering on%s: skipping (already on)"
                                 % (component, why))
                continue            	# it says it is off, so we skip it
            target.log.debug("%s: powering on%s" % (component, why))
            try:
                self._impl_on(impl, target, component_real)	# ok, power ir on
                continue		# fallthrough is error recovery

            except impl_c.retry_all_e as e:
                # This power component has errored when powering on.
                # It has requested for the rail to be powered off
                # and retried--note that when we have specified only
                # specific components of the power rail, it only
                # affects them
                retries += 1
                if retries >= retries_max:
                    raise RuntimeError(
                        "power on%s: failed too many retries (%d)"
                        % (why, retries))
                target.log.error("%s: power-on%s failed: retrying (%d/%d) "
                                 "the whole power rail: %s",
                                 component, why, retries, retries_max, e)
                try:
                    # power off the whole given rail, but no pre/post
                    # execution, since we are just dealing with the components
                    self._off(target, impls,
                              " (retrying because %s failed)" % component,
                              False)
                except:			# pylint: disable = bare-except
                    pass		# yeah, we ignore errors here
                index = 0		# start again
                if e.wait:
                    time.sleep(e.wait)
                continue		# fallthrough is error recovery!

            except Exception as e:	# pylint: disable = broad-except
                # This power component has errored when powering on.
                # We'll retry by powering it off, then on again
                if impl.power_on_recovery:
                    target.log.error(
                        "%s: power-on%s failed: retrying after power-off: %s"
                        % (component, why, e))
                else:
                    target.log.error(
                        "%s: power-on%s failed: not retrying: %s"
                        % (component, why, e))
                    raise
                # fall through!
            if impl.power_on_recovery:
                try:
                    # power off to recover
                    self._impl_off(impl, target, component_real)
                except Exception as e:	# pylint: disable = broad-except
                    target.log.error("%s: power off%s for recovery "
                                     "failed (ignoring): %s"
                                     % (component, why, e))
                time.sleep(recovery_wait)
                try:			# Let's retry
                    self._impl_on(impl, target, component_real)
                    continue		# good, it worked
                except Exception as e:
                    target.log.error(
                        "%s: power-on%s failed (again): aborting: %s"
                        % (component, why, e))
                    try:		# ok, not good, giving up
		        # power off just in case, to avoid electrical
                        # issues, etc.
                        self._impl_off(impl, target, component_real)
                    except Exception as e:	# pylint: disable = broad-except
                        # is not much we can do if it fails
                        target.log.error(
                            "%s: power-off%s due to failed power-on failed: %s"
                            % (component, why, e))
                        # don't raise this, raise the original one
                    raise

            target.log.debug("%s: powered on%s" % (component, why))
        if whole_rail:
            target.log.debug(
                "power post-on%s; fns: %s"
                % (why, " ".join(str(f) for f in target.power_on_post_fns)))
            for f in target.power_on_post_fns:
                f(target)
            target.log.debug("power post-on%s: done" % why)
        target.log.info("powered on%s" % why)
        target.fsdb.set('powered', 'On')


    # called by the daemon when a METHOD request comes to the HTTP path
    # /ttb-vVERSION/targets/TARGET/interface/console/CALL

    def get_list(self, target, _who, _args, _files, _user_path):
        # return a dictionary indicating the individual state of
        # each power component
        _, data, _ = self._get(target)
        # return a sorted list, so the order is maintained
        return dict(power = [ ( i, s ) for i, s in list(data.items()) ])

    def get_get(self, target, _who, _args, _files, _user_path):
        # return a single bool saying if all the power rail
        # components are on
        result, _, _  = self._get(target)
        return dict(result = result)

    def put_on(self, target, who, args, _files, _user_path):
        impls, _all = self.args_impls_get(args)
        with target.target_owned_and_locked(who):
            target.timestamp()
            self._on(target, impls, "", _all)
            return {}

    def put_off(self, target, who, args, _files, _user_path):
        impls, _all = self.args_impls_get(args)
        with target.target_owned_and_locked(who):
            target.timestamp()
            self._off(target, impls, "", _all)
            return {}

    def put_cycle(self, target, who, args, _files, _user_path):
        impls, _all = self.args_impls_get(args)
        # default wait is two seconds
        wait = float(args.get('wait',
                              target.tags.get('power_cycle_wait', 2)))
        with target.target_owned_and_locked(who):
            target.timestamp()
            self._off(target, impls, " (because power-cycle)", _all)
            if wait:
                time.sleep(wait)
            self._on(target, impls, " (because power-cycle)", _all)
            return {}

    def put_reset(self, target, who, args, _files, _user_path):
        self.put_cycle(target, who, args, _files, _user_path)



class fake_c(impl_c):
    """Fake power component which stores state in disk

    Note this object doesn't have to know much parameters on
    initialization, which allows us to share implementations.

    It can rely on the *target* and *component* parameters to
    each method to derive where to act.
    """

    def on(self, target, component):
        target.log.info("power-fake-%s on" % component)
        target.fsdb.set('power-fake-%s' % component, 'True')

    def off(self, target, component):
        target.log.info("power-fake-%s off" % component)
        target.fsdb.set('power-fake-%s' % component, None)

    def get(self, target, component):
        state = target.fsdb.get('power-fake-%s' % component) == 'True'
        target.log.info("power-fake-%s get: %s" % (component, state))
        return state


class daemon_c(impl_c):
    """
    Generic power controller to start daemons in the server machine

    FIXME: document

    :param list(str) cmdline: command line arguments to pass to
      :func:`subprocess.check_output`; this is a list of
      strings, first being the path to the command, the rest being the
      arguments.

      All the entries in the list are templated with *%(FIELD)s*
      expansion, where each field comes either from the *kws*
      dictionary or the target's metadata.
    """
    #: KEY=VALUE to add to the environment
    #: Keywords to add for templating the arguments
    def __init__(self, cmdline,
                 precheck_wait = 0, env_add = None, kws = None,
                 path = None, name = None,
                 pidfile = None, mkpidfile = True, paranoid = False):
        assert isinstance(cmdline, list), \
            "cmdline has to be a list of strings; got %s" \
            % type(cmdline).__name__
        assert precheck_wait >= 0
        impl_c.__init__(self, paranoid = paranoid)
        self.cmdline = cmdline
        #: extra command line elements that can be added by anybody
        #: subclassing this; note an *on()* method that adds to this
        #: needs to reset it each time (otherwise it'll keep
        #: appending):
        #:
        #: >>> class something(daemon_c):
        #: >>>
        #: >>>     def on(target, component):
        #: >>>         self.cmdline_extra = [ "-v", "--login", "JOHN" ]
        #: >>>         daemon_c.on(self, target, component)
        #:
        #: vs using *self.cmdline_extra.append()*

        self.cmdline_extra = []
        self.precheck_wait = precheck_wait
        if env_add:
            assert isinstance(env_add, dict)
            self.env_add = env_add
        else:
            self.env_add = {}
        #: dictionary of keywords that can be use to template the
        #: command line with *%(FIELD)S*
        self.kws = {}
        if kws:
            assert isinstance(kws, dict)
            self.kws = kws
        if path == None:
            self.path = cmdline[0]
        else:
            assert isinstance(path, str)
            self.path = path
        if name == None:
            self.name = os.path.basename(self.path)
        else:
            assert isinstance(name, str)
            self.name = name
        self.kws.setdefault('name', self.name)
        if pidfile:
            assert isinstance(pidfile, str)
            self.pidfile = pidfile
        else:
            self.pidfile = "%(path)s/%(component)s-%(name)s.pid"
        assert isinstance(mkpidfile, bool)
        self.mkpidfile = mkpidfile


    def verify(self, target, component, cmdline_expanded):
        """
        Function that verifies if the daemon has started or not

        For example, checking if a file has been created, etc

        **THIS MUST BE DEFINED**

        Examples:

        >>> return os.path.exists(cmdline_expanded[0])

        or

        >>> return os.path.exists(self.pidfile % kws)

        :returns: *True* if the daemon started, *False* otherwise
        """
        raise NotImplementedError

    def _stderr_stream(self, target, component, stderrf):
        count = 0
        for line in stderrf:
            target.log.error("%s stderr: %s" % (component, line.rstrip()))
            count += 1
        if count == 0:
            target.log.error("%s: stderr not available" % component)

    def log_stderr(self, target, component, stderrf = None):
        if stderrf:
            stderrf.flush()
            stderrf.seek(0, 0)
            self._stderr_stream(target, component, stderrf)
        else:
            name = os.path.join(target.state_dir,
                                component + "-" + self.name + ".stderr")
            try:
                with open(name) as stderrf:
                    self._stderr_stream(target, component, stderrf)
            except IOError as e:
                if e.errno == errno.ENOENT:
                    target.log.error("%s: stderr not available" % component)
                else:
                    target.log.error("%s: can't open stderr file: %s"
                                     % (component, e))

    def on(self, target, component):
        stderrf_name = os.path.join(target.state_dir,
                                    component + "-" + self.name + ".stderr")

        kws = dict(target.kws)
        kws.update(self.kws)
        # bring in runtime properties (override the rest)
        kws.update(target.fsdb.get_as_dict())
        kws['component'] = component
        # render the real commandline against kws
        _cmdline = []
        count = 0
        try:
            for i in self.cmdline + self.cmdline_extra:
                # some older Linux distros complain if this string is unicode
                _cmdline.append(str(i % kws))
            count += 1
        except KeyError as e:
            message = "configuration error? can't template command line #%d," \
                " missing field or target property: %s" % (count, e)
            target.log.error(message)
            raise self.power_on_e(message)
        target.log.info("%s: command line: %s"
                        % (component, " ".join(_cmdline)))
        if self.env_add:
            env = dict(os.environ)
            env.update(self.env_add)
        else:
            env = os.environ
        pidfile = self.pidfile % kws
        commonl.rm_f(pidfile)
        stderrf = open(stderrf_name, "w+")
        try:
            p = subprocess.Popen(_cmdline, env = env, cwd = target.state_dir,
                                 stderr = stderrf, bufsize = 0, shell = False,
                                 universal_newlines = False)
            if self.mkpidfile:
                with open(pidfile, "w+") as pidf:
                    pidf.write("%s" % p.pid)
        except TypeError as e:
            # This happens on misconfiguration
            ## TypeError: execve() arg 3 contains a non-string value
            if 'execve() arg 3' in str(e):
                target.log.exception(
                    "Ensure environment settings are not set to None", e)
            if 'execve()' in str(e):
                target.log.exception(
                    "Possible target misconfiguration: %s", e)
                count = 0
                for i in _cmdline:
                    target.log.error(
                        "cmdline %d: [%s] %s", count, type(i).__name__, i)
                    count += 1
                for key, val in env.items():
                    target.log.error(
                        "env %s: [%s] %s", key, type(val).__name__, val)
            raise
        except OSError as e:
            raise self.power_on_e("%s: %s failed to start [cmdline %s]: %s" % (
                component, self.name, " ".join(_cmdline), e))

        if self.precheck_wait:
            time.sleep(self.precheck_wait)
        pid = commonl.process_started(pidfile, self.path,
                                      component + "-" + self.name, target.log,
                                      self.verify,
                                      ( target, component, _cmdline, ))
        if pid == None:
            self.log_stderr(target, component, stderrf)
            raise self.power_on_e("%s: %s failed to start"
                                  % (component, self.name))
        ttbl.daemon_pid_add(pid)


    def off(self, target, component):
        kws = dict(target.kws)
        kws.update(self.kws)
        # bring in runtime properties (override the rest)
        kws.update(target.fsdb.get_as_dict())
        kws['component'] = component
        pidfile = self.pidfile % kws
        try:
            commonl.process_terminate(pidfile, path = self.path,
                                      tag = component + "-" + self.name)
        except OSError as e:
            if e != errno.ESRCH:
                raise


    def get(self, target, component):		# power interface
        kws = dict(target.kws)
        kws.update(self.kws)
        # bring in runtime properties (override the rest)
        kws.update(target.fsdb.get_as_dict())
        kws['component'] = component
        return commonl.process_alive(self.pidfile % kws, self.path) != None


class socat_pc(daemon_c):
    """
    Generic power component that starts/stops socat as daemon

    This class is meant to be subclassed for an implementation passing
    the actual addresses to use.

    :param str address1: first address for socat; will be templated
      with *%(FIELD)s* to the target's keywords and anything added in
      :data:`daemon_c.kws`.
    :param str address2: second address for socat; templated as
      *address1*
    :param dict env_add: variables to add to the environment when
      running socat
    :param float precheck_wait: seconds to wait once starting before
      checking if the daemon is running; sometimes it dies after we
      check, so it is good to give it a wait.

    This object (or what is derived from it) can be passed to a power
    interface for implementation, eg:

    >>> ttbl.test_target.get('TARGETNAME').interface_add(
    >>>     "power",
    >>>     ttbl.power.interface(
    >>>         ttbl.power.socat_pc(ADDR1, ADDR2)
    >>>     )
    >>> )

    Upon power up, the *socat* daemon will be started, with it's
    current directory set to the target's state directory and a log
    file called after the component (*NAME-socat.log*). When powering
    off, the daemon is stopped.

    Anything coming of the *ipmitool's* *stderr* is sent to a file
    called *NAME-socat.stderr*.

    Specifying addresses is very specific to the usage that it is to
    be done of it, but for example:

    - ``PTY,link=console-%(component)s.write,rawer!!CREATE:console-%(component)s.read``

      creates a PTY which will pass whatever is written to
      ``console-COMPONENT.write`` to the second address and whatever
      is read from it to ``console-COMPONENT.read`` (!! serves like a
      bifurcator).

      Note you need to use *rawer* to ensure a clean pipe, otherwise
      the PTY later might add \\rs.

    - ``/dev/ttyS0,creat=0,rawer,b115200,parenb=0,cs8,bs1``

      opens a serial port and writes to it whatever is written to
      ``console-COMPONENT.write`` and anything that is read from the
      serial port will be appended to file ``console-COMPONENT.read``.

    - ``EXEC:'/usr/bin/ipmitool -H HOSTNAME -U USERNAME -E -I lanplus sol activate',sighup,sigint,sigquit``

      runs the program *ipmitool*, writes to *stdin* whatever is
      written to *console-COMPONENT.write* and whatever comes out of
      *stdout* is written to *console-COMPONENT.read*.

    Be wary of adding options such *crnl* to remove extra CRs (\\r)
    before the newline (\\n) when using to implement consoles. The
    console channels are meant to be completely transparent.

    For examples, look at :class:`ttbl.console.serial_pc` and
    :class:`ttbl.ipmi.sol_console_pc`.

    ** Catchas and Tricks for debugging **

    Sometimes it just dies and we are left wondering

    - prepend to *EXEC* *strace -fo /tmp/strace.log*, as in::

        EXEC:'strace -fo /tmp/strace.log COMMANDTHATDIES'

      find information in server's ``/tmp/strace.log`` when power
      cycling or enable top level calling under strace; it gets
      helpful.

    """

    def __init__(self, address1, address2, env_add = None,
<<<<<<< HEAD
                 precheck_wait = 0.2):
        assert isinstance(address1, str)
        assert isinstance(address2, str)

=======
                 precheck_wait = 0.2, extra_cmdline = None):
        assert isinstance(address1, basestring)
        assert isinstance(address2, basestring)
        if extra_cmdline == None:
            extra_cmdline = []
        # extra_cmdline has to be before the address pair otherwise
        # it'll fail
>>>>>>> c7f3f0f2
        daemon_c.__init__(
            self,
            cmdline = [
                "/usr/bin/socat",
                "-lf", "%(path)s/%(component)s-%(name)s.log"
            ] + extra_cmdline + [
                # more than three -d's is a lot of verbosity, will
                # fill up the drive soon
                # FIXME: allow individual control/configure strace debug
                #  "-v", "-x", prints the data as it goes back and forth
                "-d", "-d",
                address1,		# will be formatted against kws
                address2,		# will be formatted against kws
            ],
            precheck_wait = precheck_wait,
            env_add = env_add)

    def verify(self, target, component, cmdline_expanded):
        # this is the log file name, that has been expanded already by
        # the daemon_c class calling start
        return os.path.exists(cmdline_expanded[2])<|MERGE_RESOLUTION|>--- conflicted
+++ resolved
@@ -183,12 +183,7 @@
     def _target_setup(self, target, iface_name):
         # Called when the interface is added to a target to initialize
         # the needed target aspect (such as adding tags/metadata)
-<<<<<<< HEAD
-        target.tags_update(dict(power_rail = list(self.impls.keys())))
-        self.instrumentation_publish(target, "power")
-=======
         pass
->>>>>>> c7f3f0f2
 
 
     def _release_hook(self, target, _force):
@@ -917,20 +912,13 @@
     """
 
     def __init__(self, address1, address2, env_add = None,
-<<<<<<< HEAD
-                 precheck_wait = 0.2):
+                 precheck_wait = 0.2, extra_cmdline = None):
         assert isinstance(address1, str)
         assert isinstance(address2, str)
-
-=======
-                 precheck_wait = 0.2, extra_cmdline = None):
-        assert isinstance(address1, basestring)
-        assert isinstance(address2, basestring)
         if extra_cmdline == None:
             extra_cmdline = []
         # extra_cmdline has to be before the address pair otherwise
         # it'll fail
->>>>>>> c7f3f0f2
         daemon_c.__init__(
             self,
             cmdline = [
