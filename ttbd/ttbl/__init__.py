--- conflicted
+++ resolved
@@ -696,16 +696,10 @@
         This is normally called from the *__init__()* function of a
         component driver, that must inherit :class:`tt_interface_impl_c`.
         """
-<<<<<<< HEAD
-        assert name == None or isinstance(name, str)
+        assert isinstance(name_long, str), \
+            "name_long: expected a string; got %s" % type(name_long)
         for key, val in kwargs.items():
             assert val == None or isinstance(val, (str, int,
-=======
-        assert isinstance(name_long, basestring), \
-            "name_long: expected a string; got %s" % type(name_long)
-        for key, val in kwargs.iteritems():
-            assert val == None or isinstance(val, (basestring, int,
->>>>>>> a98c22db
                                                    float, bool)), \
                 "UPID field '%s' must be string|number|bool; got %s" \
                 % (key, type(val))
