--- conflicted
+++ resolved
@@ -1,4 +1,4 @@
-#! /usr/bin/python
+#! /usr/bin/python3
 #
 # Copyright (c) 2017 Intel Corporation
 #
@@ -42,16 +42,8 @@
 import requests
 import usb.core
 
-<<<<<<< HEAD
-from tcfl import commonl
-import ttbl.config
-from . import fsdb
-from . import mutex
-from . import user_control
-=======
 import commonl
-import user_control
->>>>>>> d65fb97a
+import ttbl.user_control
 
 logger = logging.root.getChild("ttb")
 
@@ -99,9 +91,9 @@
         target = self.target
         owner = target.owner_get()
         if owner:
-            return 'target-%s[%s]: %s ' % (target.id, owner, msg), kwargs
+            return ( 'target-%s[%s]: %s ' % (target.id, owner, msg), kwargs )
         else:
-            return 'target-%s: %s ' % (target.id, msg), kwargs
+            return ( 'target-%s: %s ' % (target.id, msg), kwargs )
 
 _who_daemon = None
 
@@ -217,7 +209,7 @@
             raise ValueError("%s: invalid key name (valid: %s)" \
                              % (key, self.key_valid_regex.pattern))
         if value != None:
-            assert isinstance(value, basestring)
+            assert isinstance(value, str)
             assert len(value) < 1024
         raise NotImplementedError
 
@@ -306,7 +298,7 @@
             raise ValueError("%s: invalid key name (valid: %s)" \
                              % (key, self.key_valid_regex.pattern))
         if value != None:
-            assert isinstance(value, basestring)
+            assert isinstance(value, str)
             assert len(value) < 1023
         location = os.path.join(self.location, key)
 
@@ -567,9 +559,9 @@
         This is normally called from the *__init__()* function of a
         component driver, that must inherit :class:`tt_interface_impl_c`.
         """
-        assert name == None or isinstance(name, basestring)
-        for key, val in kwargs.iteritems():
-            assert val == None or isinstance(val, (basestring, int,
+        assert name == None or isinstance(name, str)
+        for key, val in kwargs.items():
+            assert val == None or isinstance(val, (str, int,
                                                    float, bool)), \
                 "UPID field '%s' must be string|number|bool; got %s" \
                 % (key, type(val))
@@ -713,7 +705,7 @@
                 raise AssertionError("component '%s' already exists "
                                      % name)
             self.impls[name] = impl
-        elif isinstance(impl, basestring):		# alias...
+        elif isinstance(impl, str):		# alias...
             aliases[name] = impl			# ...process later
         else:
             raise AssertionError(
@@ -724,12 +716,12 @@
                 ))
 
     def _aliases_update(self, aliases):
-        for alias, component in aliases.iteritems():
+        for alias, component in aliases.items():
             if component not in self.impls:
                 raise AssertionError(
                     "alias '%s' refers to an component "
                     "'%s' that does not exist (%s)"
-                    % (alias, component, " ".join(self.impls.keys())))
+                    % (alias, component, " ".join(list(self.impls.keys()))))
             self.aliases[alias] = component
 
     def impl_add(self, name, impl):
@@ -827,9 +819,9 @@
                     "tuple of implementations has to have two elements; " \
                     "got %d" % len(impl)
                 name, pc = impl
-                assert isinstance(name, basestring), \
+                assert isinstance(name, str), \
                     "tuple[0] has to be a string, got %s" % type(name)
-                assert isinstance(pc, (cls, basestring)), \
+                assert isinstance(pc, (cls, str)), \
                     "tuple[1] has to be a %s or str, got %s" % (cls, type(pc))
                 self._init_by_name(name, pc, aliases)
             elif isinstance(impl, cls):
@@ -842,7 +834,7 @@
                                    % (cls, impl, type(impl)))
             count += 1
 
-        for name, impl in kwimpls.items():
+        for name, impl in list(kwimpls.items()):
             self._init_by_name(name, impl, aliases)
         self._aliases_update(aliases)
 
@@ -879,7 +871,7 @@
                 return None, None
             raise RuntimeError("missing '%s' argument" % arg_name)
         arg = args[arg_name]
-        if not isinstance(arg, basestring):
+        if not isinstance(arg, str):
             raise RuntimeError("%s: argument must be a string; got '%s'"
                                % (arg_name, type(arg).__name__))
         return self.impl_get_by_name(arg, arg_name)
@@ -905,7 +897,7 @@
         if impl == None:
             # no component was specified, so we operate over all the components
             # KEEP THE ORDER
-            impls = self.impls.items()
+            impls = list(self.impls.items())
             _all = True
         else:
             impls = [ ( component, impl ) ]
@@ -922,8 +914,8 @@
         """
         assert isinstance(expected_type, type)
         assert isinstance(target, ttbl.test_target)
-        assert component == None or isinstance(component, basestring)
-        assert isinstance(call, basestring)
+        assert component == None or isinstance(component, str)
+        assert isinstance(call, str)
         assert isinstance(none_ok, bool)
         if none_ok == True and val == None:
             return
@@ -961,7 +953,7 @@
                 self.instrument_mkindex(instrument_name, upid, kws)
         prefix = "instrumentation." + index
         target.property_set(prefix + ".name", instrument_name)
-        for key, val in upid.iteritems():
+        for key, val in upid.items():
             target.property_set(prefix + "." + key, val % kws)
         if components:
             target.property_set(prefix + ".functions." + iface_name,
@@ -977,7 +969,7 @@
         components of this interface
         """
         assert isinstance(target, ttbl.test_target)
-        assert isinstance(iface_name, basestring)
+        assert isinstance(iface_name, str)
 
         components_by_index = collections.defaultdict(list)
         name_by_index = {}
@@ -985,7 +977,7 @@
         kws = commonl.dict_missing_c({}, "n/a")
         kws.update(target.kws)
         kws.update(target.fsdb.get_as_dict())
-        for component in self.impls.keys():
+        for component in list(self.impls.keys()):
             # validate image types (from the keys) are valid from
             # the components and aliases
             impl, _ = self.impl_get_by_name(component, "component")
@@ -997,7 +989,7 @@
             name_by_index[index] = instrument_name
             upid_by_index[index] = impl.upid
 
-        for index, components in components_by_index.iteritems():
+        for index, components in components_by_index.items():
             self.instrumentation_publish_component(
                 target, iface_name, index,
                 name_by_index.get(index, None), upid_by_index[index],
@@ -1045,13 +1037,8 @@
             and method in ( 'POST', 'GET', 'DELETE', 'PUT' )
         assert isinstance(call, str)
         assert isinstance(args, dict)
-<<<<<<< HEAD
         assert user_path != None and isinstance(user_path, str)
-        raise NotImplementedError
-=======
-        assert user_path != None and isinstance(user_path, basestring)
         raise NotImplementedError("%s|%s: unsuported" % (method, call))
->>>>>>> d65fb97a
         # Note that upon return, the calling layer will add a field
         # 'diagnostics', so don't use that
         #
@@ -1202,7 +1189,7 @@
           allowed to see and use it, descriptor to it, *None*
           otherwise.        
         """
-        assert isinstance(target_name, basestring)
+        assert isinstance(target_name, str)
         assert isinstance(calling_user, ttbl.user_control.User)
         target = ttbl.config.targets.get(target_name, None)
         if not target:
@@ -1333,7 +1320,7 @@
                              "'%s' that is not local, cannot verify; "
                              "if it is local, declare it before the targets "
                              "using it" % real_name)
-        for key, val in data.items():
+        for key, val in list(data.items()):
             # FIXME: verify duped addresses
             if key in ["ipv4_addr", "ipv6_addr"]:
                 proto = key.replace("_addr", "")
@@ -1389,7 +1376,7 @@
         if 'idle_poweroff' in self.tags:
             # must be an integer
             assert self.tags['idle_poweroff'] >= 0
-        for name, data in  self.tags['interconnects'].items():
+        for name, data in  list(self.tags['interconnects'].items()):
             self._tags_verify_interconnect(name, data)
         roles_required = self.tags.get('_roles_required', None)
         if roles_required:
@@ -1398,7 +1385,7 @@
                 "got %s" % type(roles_required)
             count = 0
             for role in roles_required:
-                assert isinstance(role, basestring), \
+                assert isinstance(role, str), \
                     "role #%d in '_roles_required' has to be a string; " \
                     "got %s" % (count, type(role))
                 count += 1
@@ -1409,7 +1396,7 @@
                 "got %s" % type(roles_excluded)
             count = 0
             for role in roles_excluded:
-                assert isinstance(role, basestring), \
+                assert isinstance(role, str), \
                     "role #%d in '_roles_excluded' has to be a string; " \
                     "got %s" % (count, type(role))
                 count += 1
@@ -1504,12 +1491,7 @@
         :param str who: User that is claiming the target
         :raises: :class:`test_target_busy_e` if already taken
         """
-<<<<<<< HEAD
         assert isinstance(who, str)
-        _mutex = mutex.mutex_symlink(self.mutex_location, who)
-=======
-        assert isinstance(who, basestring)
->>>>>>> d65fb97a
         try:
             if self._acquirer.acquire(who, force):
                 self._state_cleanup(True)
@@ -1563,12 +1545,8 @@
         :param str prop: Property name
         :param str value: Value for the property (None for deleting)
         """
-<<<<<<< HEAD
         assert isinstance(who, str)
-=======
-        assert isinstance(who, basestring)
-        assert isinstance(prop, basestring)
->>>>>>> d65fb97a
+        assert isinstance(prop, str)
         with self.target_owned_and_locked(who):
             self.property_set(prop, value)
 
@@ -1634,252 +1612,8 @@
             raise AssertionError("user property %s: not a string or regex, but %s" \
                 % (prop, type(prop).__name__))
         return False
-<<<<<<< HEAD
-            
-    def thing_add(self, name, plugger):
-        """
-        Define a thing that can be un/plugged to this target
-
-        :param str name: name of an existing target in this server
-          that is considered to be a thing to this target
-        :param ttbl.thing_plugger_mixin plugger: object that has
-          methods to do the physical action of plugging/unplugging the
-          thing to the target.
-
-          For example, this can be an instance of
-          :class:`ttbl.usbrly08b.plugger`.
-        """
-        assert isinstance(name, str)
-        assert isinstance(plugger, thing_plugger_mixin)
-        assert name in ttbl.config.targets, \
-            "thing '%s' has to be a defined target" % name
-=======
->>>>>>> d65fb97a
-
-
-<<<<<<< HEAD
-    def _thing_plug(self, thing_target, plugger):
-        plugger.plug(self, thing_target)
-        self.fsdb.set("thing-" + thing_target.id, 'True')
-
-    def _thing_unplug(self, thing_target, plugger):
-        self.fsdb.set("thing-" + thing_target.id, None)
-        plugger.unplug(self, thing_target)
-
-    def thing_plug(self, who, thing_name):
-        """
-        Connect a thing to the target
-
-        :param str who: user that owns the target
-        :param str thing_name: name of the thing we want to plug; note
-          the current user has to own the thing (which is also a
-          target)
-
-        The user who is plugging must own this target *and* the thing.
-        """
-        assert isinstance(who, str)
-        assert isinstance(thing_name, str)
-        if not thing_name in self.things:
-            raise IndexError("%s: unknown thing, can't plug" % thing_name)
-        thing_target, plugger = self.things[thing_name]
-        with self.target_owned_and_locked(who), \
-              thing_target.target_owned_and_locked(who):
-            # Always do it -- if done already, the operation might
-            # fail or not, but the state we keep might not reflect
-            # reality as change might come external to the daemon
-            self._thing_plug(thing_target, plugger)
-
-    def thing_unplug(self, who, thing_name):
-        """
-        Disconnect a thing from the target.
-
-        :param str who: user that owns the target
-        :param str thing_name: thing to disconnect; note the current
-          user has to own the thing (which is also a target)
-
-        The user who is unplugging must own this target, but don't
-        necessary need to own the thing.
-
-        Note that when you release the target, all the things
-        connected to it are released, even if you don't own the
-        things.
-
-        """
-        assert isinstance(who, str)
-        assert isinstance(thing_name, str)
-        if not thing_name in self.things:
-            raise IndexError("%s: unknown thing, can't unplug" % thing)
-        thing_target, plugger = self.things[thing_name]
-        with self.target_owned_and_locked(who):
-            self._thing_unplug(thing_target, plugger)
-
-    def thing_list(self, who):
-        """
-        List the things available for connection and their current
-        connection state
-        """
-        assert isinstance(who, str)
-        things = {}
-        with self.target_owned_and_locked(who):
-            for thing_name in self.things:
-                state = self.fsdb.get("thing-" + thing_name)
-                # We do it like this to ensure the right value only is
-                # considered
-                if state == 'True':	# pylint: disable = simplifiable-if-statement
-                    state = True
-                else:
-                    state = False
-                things[thing_name] = state
-            return things
-
-    def ip_tunnel_list(self, who):
-        """
-        List existing IP tunnels
-
-        :returns: list of tuples (protocol, target-ip-address, port,
-          port-in-server)
-        """
-        assert isinstance(who, str)
-        with self.target_owned_and_locked(who):
-            tunnel_descs = self.fsdb.keys("tunnel-id-*")
-            tunnels = []
-            for tunnel_desc in tunnel_descs:
-                port_pid = self.fsdb.get(tunnel_desc)
-                if port_pid == None:
-                    continue
-                lport, _pid = port_pid.split(" ", 2)
-                tunnel_id = tunnel_desc[len("tunnel-id-"):]
-                proto, ip_addr, port = tunnel_id.split("__", 3)
-                tunnels.append((proto, ip_addr, port, lport))
-            return tunnels
-
-    def _ip_addr_validate(self, _ip_addr):
-        ip_addr = ipaddress.ip_address(str(_ip_addr))
-        for ic_data in self.tags.get('interconnects', {}).values():
-            if not ic_data:
-                continue
-            for key, value in ic_data.items():
-                if not key.endswith("_addr"):
-                    continue
-                if not key.startswith("ip"):
-                    # this has to be an IP address...
-                    continue
-                itr_ip_addr = ipaddress.ip_address(str(value))
-                if ip_addr == itr_ip_addr:
-                    return
-        # if this is an interconnect, the IP addresses are at the top level
-        for key, value in self.tags.items():
-            if not key.endswith("_addr"):
-                continue
-            itr_ip_addr = ipaddress.ip_address(str(value))
-            if ip_addr == itr_ip_addr:
-                return
-        raise ValueError('Cannot setup IP tunnel to IP "%s" which is '
-                         'not owned by this target' % ip_addr)
-
-    def _ip_tunnel_args(self, ip_addr, port, proto):
-        if port == None:
-            port = 'tcp'
-        else:
-            assert isinstance(port, int)
-        if proto:
-            proto = proto.lower()
-            assert proto in ('tcp', 'udp', 'sctp',
-                             'tcp4', 'udp4', 'sctp4',
-                             'tcp6', 'udp6', 'sctp6')
-        else:
-            proto = 'tcp'
-        assert port >= 0 and port < 65536
-        self._ip_addr_validate(ip_addr)
-        return (ip_addr, port, proto)
-
-    def ip_tunnel_add(self, who, ip_addr, port, proto):
-        """
-        Setup a TCP/UDP/SCTP v4 or v5 tunnel to the target
-
-        A local port of the given protocol in the server is fowarded
-        to the target's port. Stop with :meth:`ip_tunnel_remove`.
-
-        If the tunnel already exists, it is not recreated, but the
-        port it uses is returned.
-
-        :param who: user descriptor
-        :param str ip_addr: target's IP address to use (it must be
-          listed on the targets's tags *ipv4_address* or
-          *ipv6_address*).
-        :param int port: port to redirect to
-        :param str proto: (optional) Protocol to tunnel:
-          {udp,sctp,tcp}[{4,6}] (defaults to v4 and to TCP)
-        :returns int local_port: port in the server where to connect
-          to in order to access the target.
-        """
-        assert isinstance(who, str)
-        ip_addr, port, proto = self._ip_tunnel_args(ip_addr, port, proto)
-        with self.target_owned_and_locked(who):
-            tunnel_id = "%s__%s__%d" % (proto, ip_addr, port)
-            port_pid = self.fsdb.get("tunnel-id-%s" % tunnel_id)
-            if port_pid != None:
-                local_ports, pids = port_pid.split(" ", 2)
-                local_port = int(local_ports)
-                pid = int(pids)
-                if commonl.process_alive(pid, "/usr/bin/socat"):
-                    return local_port
-
-            local_port = commonl.tcp_port_assigner(
-                port_range = ttbl.config.tcp_port_range)
-            ip_addr = ipaddress.ip_address(str(ip_addr))
-            if isinstance(ip_addr, ipaddress.IPv6Address):
-                # beacause socat (and most others) likes it like that
-                ip_addr = "[%s]" % ip_addr
-            p = subprocess.Popen(
-                [
-                    "/usr/bin/socat",
-                    "-ly", "-lp", tunnel_id,
-                    "%s-LISTEN:%d,fork,reuseaddr" % (proto, local_port),
-                    "%s:%s:%s" % (proto, ip_addr, port)
-                ],
-                shell = False, cwd = self.state_dir,
-                close_fds = True)
-            # FIXME: ugly, this is racy -- need a way to determine if
-            # this was succesfully run
-            time.sleep(0.5)
-            if p.returncode != None:
-                raise RuntimeError("IP TUNNEL %s: socat exited with %d"
-                                   % (tunnel_id, p.returncode))
-            daemon_pid_add(p.pid)	# FIXME: race condition if it died?
-            self.fsdb.set("tunnel-id-%s" % tunnel_id, "%d %d" %
-                          (local_port, p.pid))
-            return local_port
-
-    def _ip_tunnel_remove(self, tunnel_id):
-        port_pid = self.fsdb.get(tunnel_id)
-        if port_pid != None:
-            _, pids = port_pid.split(" ", 2)
-            pid = int(pids)
-            if commonl.process_alive(pid, "/usr/bin/socat"):
-                commonl.process_terminate(
-                    pid, tag = "socat's tunnel [%s]: " % tunnel_id)
-            self.fsdb.set(tunnel_id, None)
-
-    def ip_tunnel_remove(self, who, ip_addr, port, proto = 'tcp'):
-        """
-        Teardown a TCP/UDP/SCTP v4 or v5 tunnel to the target
-        previously created with :meth:`ip_tunnel_add`.
-
-        :param who: user descriptor
-        :param str ip_addr: target's IP address to use (it must be
-          listed on the targets's tags *ipv4_address* or
-          *ipv6_address*).
-        :param int port: port to redirect to
-        :param str proto: (optional) Protocol to tunnel:
-          {udp,sctp,tcp}[{4,6}] (defaults to v4 and to TCP)
-        """
-        assert isinstance(who, str)
-        ip_addr, port, proto = self._ip_tunnel_args(ip_addr, port, proto)
-        with self.target_owned_and_locked(who):
-            self._ip_tunnel_remove("%s:%s:%d" % (proto, ip_addr, port))
-=======
->>>>>>> d65fb97a
+
+
 
     def _state_cleanup(self, force):
         """
@@ -1894,18 +1628,6 @@
         sure it is the right state (in case a server crashed before
         being able to cleanup on release).
         """
-<<<<<<< HEAD
-        for tunnel_id in self.fsdb.keys("tunnel-id-*"):
-            self._ip_tunnel_remove(tunnel_id)
-        # unplug all the things this target has
-        for _, (thing_target, plugger) in self.things.items():
-            self._thing_unplug(thing_target, plugger)
-        # if this target is a thing to other targets, unplug
-        # itself from them
-        for _, (target, plugger) in self.thing_to.items():
-            target._thing_unplug(self, plugger)
-=======
->>>>>>> d65fb97a
         for release_hook in self.release_hooks:
             release_hook(self, force)
         # Any property set in target.properties_user gets cleared when
@@ -1925,12 +1647,7 @@
           someone else (requires admin privilege)
         :raises: :class:`test_target_not_acquired_e` if not taken
         """
-<<<<<<< HEAD
         assert isinstance(who, str)
-        _mutex = mutex.mutex_symlink(self.mutex_location, who)
-=======
-        assert isinstance(who, basestring)
->>>>>>> d65fb97a
         try:
             if self.target_is_owned_and_locked(who):
                 self._state_cleanup(force)
@@ -1951,17 +1668,13 @@
           not acquired by anyone, :class:`test_target_busy_e` if the
           target is owned by someone else.
         """
-<<<<<<< HEAD
-        assert isinstance(who, str)
-=======
-        assert isinstance(who, basestring), \
+        assert isinstance(who, str), \
             "who %s: who parameter has to be a str; got %s" \
             % (who, type(who).__name__)
         if who == who_daemon():
             # this is the path for executing internal daemon processes
             yield
             return
->>>>>>> d65fb97a
         if self.owner_get() == None:
             raise test_target_not_acquired_e(self)
         if who != self.owner_get():
@@ -2017,1054 +1730,7 @@
     Define an interconnect as a target that provides connectivity
     services to other targets.
     """
-<<<<<<< HEAD
-    def __init__(self, name, ic_impl = None, _tags = None, _type = None):
-        test_target.__init__(self, name, _tags, _type)
-        cls = type(self)
-        # FIXME: interfaces should be a set() or auto-discovered from
-        # dynamic info
-        if not cls.__name__ in self.tags['interfaces']:
-            self.tags['interfaces'].append(cls.__name__)
-        #: Interconnect implementation
-        self.ic_impl = ic_impl
-
-
-class tt_power_control_impl(object):
-
-    class retry_all_e(Exception):
-        """
-        Exception raised for a power control implementation operation
-        wants the whole power-rail reinitialized
-        """
-        def __init__(self, wait = None):
-            assert wait > 0
-            Exception.__init__(self)
-            self.wait = wait
-
-    def __init__(self):
-        self.power_on_recovery = False
-
-    def power_cycle_raw(self, target, wait = 2):
-        """
-        Do a raw power cycle
-
-        This does no pre/post actions, just power cycles this
-        implementation; used for recovery strategies.
-
-        This is called by the likes of :class:`ttbl.pc.delay_til_usb_device`.
-
-        :param test_target target: target on which to act
-        :param int wait: time to wait between power off and on
-        """
-        self.power_off_do(target)
-        time.sleep(wait)
-        self.power_on_do(target)
-
-    # Methods to be implemented
-    def power_on_do(self, target):
-        """
-        Flip the power on
-        """
-        raise NotImplementedError
-
-    def reset_do(self, target):
-        """
-        Do a reset
-
-        This would ideally trigger a hard reset without a power cycle;
-        but it can default to a power-cycle. The power has to be on
-        for this to be usable.
-        """
-        raise NotImplementedError
-
-    def power_off_do(self, target):
-        """
-        Flip the power off
-        """
-        raise NotImplementedError
-
-    def power_get_do(self, target):
-        """
-        Return the power state
-        """
-        raise NotImplementedError
-
-class tt_power_control_mixin(object):
-    """This is the power control interface
-
-    This allows a target to be fully powered off, on, power cycled or
-    reset.
-
-    To run functions before power-off or after power-on, add functions
-    that take the target object as self to the
-    power_(on|off)_(post|pre)_fns lists.
-
-    Power control is implemented with
-    :class:`ttbl.tt_power_control_mixin`, which can be
-    subclassed or given a subcless of an implementation object
-    (:class:`ttbl.tt_power_control_impl`) or a list of them
-    (to create a power rail).
-
-    Power rails allow to create complex power configurations where a
-    target requires many things to be done in an specific sequence to
-    power up (and viceversa to power down). For example, for the
-    Arduino101 boards, the following happens::
-
-      power_control = [
-        ttbl.pc_ykush.ykush("YK20954", 2),	# Flyswatter2
-        # delay power-on until the flyswatter2 powers up as a USB device
-        ttbl.pc.delay_til_usb_device(serial = "FS20000"),
-        # delay on power off until the serial console device is gone,
-        # to make sure it re-opens properly later. It also helps the
-        # main board reset properly.
-        ttbl.pc.delay_til_file_gone(off = "/dev/tty-arduino101-02"),
-        ttbl.pc_ykush.ykush("YK20954", 0),	# serial port
-        ttbl.cm_serial.pc(),			# plug serial ports
-        ttbl.pc_ykush.ykush("YK20954", 1),	# board
-      ],
-
-    this is a six-component power rail, which:
-
-    1. powers a port in a USB hub to power up the Flyswatter2
-       (firmware flasher) (with a :class:`ttbl.pc_ykush.ykush`)
-
-    2. waits for the USB device representing said device to show up in
-       the system (with :class:`ttbl.pc.delay_til_usb_device`).
-
-    3. (only used during power off) delay until said file is not
-       present in the system anymore
-       (:class:`ttbl.pc.delay_til_file_gone`); this is used when we
-       power off something (like a USB serial device) and we know that
-       as a consequence, udev will remove a device node from the
-       system.
-
-    4. powers up a serial port
-
-    5. connects the serial ports of the target (once it has been
-       powered up in the previous step)
-
-    6. powers up the target itself
-
-    The power off sequence runs in the inverse, first powering off the
-    target and then the rest of the components.
-
-    These power rails are often necessary for very small, low power
-    devices, that can get resideual power leaks from anywhere, and
-    thus anything connected to it has to be powered off (in specific
-    sequences) to ensure the board fully powers off.
-
-
-    The optional tag *idle_poweroff* can be given to the target to
-    control how long the target has to be idle before it is powered
-    off. If 0, it will never be automatically powered off upon
-    iddleness. Defaults to :data:`ttbl.config.target_max_idle`.
-
-    """
-
-    def __init__(self, impl = None):
-        self.fsdb.set('powered', None)
-        # We could use a set, but Flask cannot JSONify it. kludge.
-        c = tt_power_control_mixin
-        if not c.__name__ in self.tags['interfaces']:
-            self.tags['interfaces'].append(c.__name__)
-        # This allows to defer the implementation of the methods to a
-        # separate object, so it is quick to change configurations by
-        # passing a different type of power controller
-        c = tt_power_control_impl
-        if isinstance(impl, list):
-            for _impl in impl:
-                if not isinstance(_impl, tt_power_control_impl):
-                    raise TypeError("provided power control implementation "
-                                    "list contains an item (type %s) that is "
-                                    "not an instance of %s"
-                                    % (type(_impl), c.__name__))
-        elif isinstance(impl, tt_power_control_impl):
-            # We want them all to be a power rail, so change it into
-            # it when it is not
-            impl = [ impl ]
-        elif impl != None:
-            raise ValueError("provided power control implementation is not a "
-                             "subclass of %s (or list of)" % c.__name__)
-        self.pc_impl = impl
-        self.power_on_pre_fns = []
-        self.power_on_post_fns = []
-        self.power_off_pre_fns = []
-        self.power_off_post_fns = []
-        self.power_state = []
-
-    # Don't override these methods!
-
-    def _power_on_pre(self):
-        self.log.debug("pre-on fns %s" % self.power_on_pre_fns)
-        for f in self.power_on_pre_fns:
-            if type(f) == types.MethodType:	# instance needed
-                f()
-            else:
-                f(self)
-
-    def _power_on_post(self):
-        self.log.debug("post-on fns %s" % self.power_on_post_fns)
-        for f in self.power_on_post_fns:
-            if type(f) == types.MethodType:	# instance needed
-                f()
-            else:
-                f(self)
-
-    def _power_on_do(self):
-        if getattr(self, "power_on_do", None) != None:
-            self.power_on_do(self)
-        else:
-            retries = 0
-            retries_max = 3
-            recovery_wait = 0.5
-            # Power on in the specified order, off in the reverse
-            # We use impl_index instead of iterating so we can reset
-            # the index easily without having to deal with
-            # StopIteration exceptions and try statements everywhere.
-            idx = 0
-            while idx < len(self.pc_impl):
-                impl = self.pc_impl[idx]
-                idx += 1
-                self.log.debug("power-on doing %s" % impl)
-                try:
-                    impl.power_on_do(self)
-                    continue
-                except impl.retry_all_e as e:
-                    retries += 1
-                    if retries >= retries_max:
-                        raise RuntimeError("power-on: too many retries")
-                    self.log.error("power-on %s failed: retrying (%d/%d) "
-                                   "the whole power rail: %s",
-                                   impl, retries, retries_max, e)
-                    try:
-                        self._power_off_do()
-                    except:	# pylint: disable = bare-except
-                        pass	# yeah, we ignore all that happens here
-                    idx = 0
-                    if e.wait:
-                        time.sleep(e.wait)
-                    continue
-                except Exception as e:
-                    self.log.error("power-on %s failed %s, retrying"
-                                   % (impl, e))
-                # Power cycle this component to try to recover it,
-                # give it time to clear up
-                try:
-                    if impl.power_on_recovery:
-                        impl.power_off_do(self)
-                except Exception as e:
-                    self.log.error("power-on %s recovery (via power off) "
-                                   "failed (ignoring): %s" % (impl, e))
-                time.sleep(recovery_wait)
-                try:	# Maybe let's retry...
-                    impl.power_on_do(self)
-                    continue
-                except Exception as e:
-                    self.log.error("power-on %s failed again %s, aborting\n%s"
-                                   % (impl, e, traceback.format_exc()))
-                    try:
-                        self._power_off_do()
-                    except:
-                        pass
-                    raise
-        self.fsdb.set('powered', "On")
-
-    def power_on(self, who):
-        with self.target_owned_and_locked(who):
-            if self.power_get() == True:
-                self.log.debug("already powered on")
-                return
-            self.log.debug("powering on")
-            self._power_on_pre()
-            self.log.debug("powered on pre")
-            self._power_on_do()
-            self.log.info("powered on")
-            self._power_on_post()
-            self.log.debug("powered on post")
-            self.fsdb.set('powered', "On")
-
-
-    def _reset_do(self):
-        if getattr(self, "reset_do", None) != None:
-	    # Try first if the class has an implementation of reset
-            self.reset_do(self)
-        elif isinstance(self.pc_impl, tt_power_control_impl):
-            self.pc_impl.reset_do(self)
-        elif isinstance(self.pc_impl, list):
-            for impl in self.pc_impl:
-                self.log.debug("reset doing %s" % impl)
-                try:
-                    impl.reset_do(self)
-                    continue
-                except NotImplementedError:
-                    raise
-                except Exception as e:
-                    self.log.error("reset %s failed %s, retrying" % (impl, e))
-                try:
-                    impl.reset_do(self)
-                    continue
-                except Exception as e:
-                    self.log.error("reset %s failed again %s, powering-off\n%s"
-                                   % (impl, e, traceback.format_exc()))
-                    try:
-                        self._power_off_do()
-                    except:
-                        pass
-                    raise
-        else:	# There is no power implementation or specifc, so power cycle
-            self._power_cycle_do("reset")
-
-    def reset(self, who):
-        """
-        Reset the target (or power it on if off)
-        """
-        with self.target_owned_and_locked(who):
-            if self.power_get():
-                self.log.debug("resetting")
-                try:
-                    self._reset_do()
-                except NotImplementedError:
-                    # If there is no reset implementation, we power cycle
-                    self._power_cycle_do(tag = 'reset')
-                self.log.info("reset")
-            else:
-                self._power_cycle_do(tag = "reset")
-
-    def _power_off_pre(self):
-        self.log.debug("pre-off fns %s" % self.power_off_pre_fns)
-        for f in self.power_off_pre_fns:
-            if type(f) == types.MethodType:	# instance needed
-                f()
-            else:
-                f(self)
-
-    def _power_off_post(self):
-        self.log.debug("post-off fns %s" % self.power_off_post_fns)
-        for f in self.power_off_post_fns:
-            if type(f) == types.MethodType:	# instance needed
-                f()
-            else:
-                f(self)
-
-    def _power_off_do(self):
-        if getattr(self, "power_off_do", None) != None:
-            self.power_off_do(self)
-        elif isinstance(self.pc_impl, tt_power_control_impl):
-            self.pc_impl.power_off_do(self)
-        elif isinstance(self.pc_impl, list):
-            # To power off, we do it in inverse order--in here we have
-            # trouble if something fails, what do we do? Well, we
-            # retry and then keep moving.
-            fe = None
-            for impl in reversed(self.pc_impl):
-                self.log.debug("power-off doing %s" % impl)
-                try:
-                    impl.power_off_do(self)
-                    continue
-                except Exception as e:
-                    self.log.error("power-off %s failed %s, retrying"
-                                   % (impl, e))
-                try:
-                    impl.power_off_do(self)
-                    continue
-                except Exception as e:
-                    self.log.error("power-off %s failed again %s, skipping\n%s"
-                                   % (impl, e, traceback.format_exc()))
-                    fe = e
-            if fe != None:
-                # pylint gets confused with this
-                raise fe	# pylint: disable = raising-bad-type
-        else:
-            pass	# Nothing to do
-        self.fsdb.set('powered', None)
-
-    def power_off(self, who):
-        with self.target_owned_and_locked(who):
-            # Don't rely on caching, make sure we turn it all off
-            self.log.debug("powering off pre")
-            self._power_off_pre()
-            self.log.debug("powering off")
-            self._power_off_do()
-            self.log.debug("powering off post")
-            self._power_off_post()
-            self.log.info("powered off")
-            self.fsdb.set('powered', None)
-
-    def _power_cycle_do(self, wait = None, tag = "power cycle"):
-        # Note we don't use any HW assisted power cycle, as we need to
-        # be able to run power on/off pre/post hooks. So we power off,
-        # then we power on. Likewise if we have a power rail, we need
-        # to power off everyting, then power it on.
-
-        # Always make sure to power off the whole thing (there
-        # might be components in a power rail that are on)
-        self.log.debug("%s: turning off (pre)", tag)
-        self._power_off_pre()
-        self.log.debug("%s: turning off", tag)
-        self._power_off_do()
-        self.log.debug("%s: turned off (post)", tag)
-        self._power_off_post()
-        self.log.debug("%s: turned off", tag)
-        if wait == None:
-            wait = self.tags.get('power_cycle_wait', 5)
-        time.sleep(wait)
-        # Now flip it on!
-        self.log.debug("%s: turning on (pre)", tag)
-        self._power_on_pre()
-        self.log.debug("%s: turning on", tag)
-        self._power_on_do()
-        self.log.debug("%s: turned on (post)", tag)
-        self._power_on_post()
-        self.log.debug("%s: turned on, done", tag)
-
-    def power_cycle(self, who, wait = None):
-        """
-        Power cycle the target, guaranteeing that at the end, it is
-        powered on.
-
-        :param str who: Identity of the user
-        :param float wait: how much time to wait before powering on
-          after powering off.
-        """
-        # Note we don't use any HW assisted power cycle, as we need to
-        # be able to run power on/off pre/post hooks. So we power off,
-        # then we power on. Likewise if we have a power rail, we need
-        # to power off everyting, then power it on.
-        with self.target_owned_and_locked(who):
-            self._power_cycle_do(wait)
-
-    # This is a cache that can be accessed after calling power_get to
-    # learn the state of the individual parts; it's a list of (object,
-    # state) tuples
-    power_state = []
-
-    def power_rail_get(self):
-        """
-        Return the state of each item of the power rail which powers
-        this target.
-
-        :returns list(bool): list of power states for the power rail
-          that powers this target.
-        """
-        power_state = []
-        if isinstance(self.pc_impl, tt_power_control_impl):
-            powered = self.pc_impl.power_get_do(self)
-            if powered != None:
-                power_state = [(self.pc_impl, powered)]
-            self.log.log(8, "power_get()/%s: %s", self.pc_impl, powered)
-        elif isinstance(self.pc_impl, list):
-            powered = True
-            for impl in self.pc_impl:
-                # If anything is off, then the whole thing is off
-                _powered = impl.power_get_do(self)
-                self.log.log(8, "power_get()[%s]: %s", impl, _powered)
-                if _powered == None:
-                    # fake power units
-                    continue
-                power_state.append((impl, _powered))
-                if _powered == False:
-                    powered = False
-        else:
-            try:
-                powered = self.power_get_do(self)
-                if powered != None:
-                    power_state = [(self, powered)]
-                self.log.log(8, "power_get(): %s", powered)
-            except AttributeError as e:
-                raise NotImplementedError("%s" % e)
-        # Update the cache
-        if all(entry[1] for entry in power_state):
-            self.fsdb.set('powered', "On")
-        else:
-            self.fsdb.set('powered', None)
-        self.power_state = power_state
-        return power_state
-
-    def power_rail_get_any(self):
-        """
-        Return *True* if any power rail element is on, *False* otherwise.
-        """
-        power_states = self.power_rail_get()
-        return any(entry[1] for entry in power_states)
-
-    def power_get(self):
-        """
-        Return *True* if all power rail elements are turned on and
-        thus the target is on, *False* otherwise.
-        """
-        states = self.power_rail_get()
-        # we are only ON if all states are ON
-        return all(entry[1] for entry in states)
-
-
-class test_target_console_mixin(object):
-    """
-    bidirectional input/output channel
-
-    FIXME:
-
-    - has to allow us to control a serial port (escape sequences?)
-    - buffering? shall it read everything since power on?
-    - serial port not necessarily the endpoint, but ability to set
-      baud rate and such must be considered
-    - more than one channel?
-      *console_id* defaults to None, the first one defined by the
-      target, which is always available
-
-    """
-
-    class test_target_console_e(IOError):
-        pass
-
-    def __init__(self):
-        # We could use a set, but Flask cannot JSONify it. kludge.
-        c = test_target_console_mixin
-        if not c.__name__ in self.tags['interfaces']:
-            self.tags['interfaces'].append(c.__name__)
-
-    def console_do_read(self, console_id = None, offset = 0):
-        """
-        :param offset: Try to read output from given offset
-        :returns: an iterator with the output that *HAS TO BE DISPOSED
-          OF* with del once done.
-        :raises: IndexError if console_id is not implemented,
-          ValueError if *all* is not supported.
-        """
-        raise NotImplementedError
-
-    def console_do_size(self, console_id = None):
-        raise NotImplementedError
-
-    def console_do_write(self, data, console_id = None):
-        """
-        :param data: byte string to write to the console
-        """
-        raise NotImplementedError
-
-    def console_do_setup(self, console_id = None, **kwargs):
-        """
-        Set console-specific parameters
-        """
-        raise NotImplementedError
-
-    def console_do_list(self):
-        r"""
-        Return list of available *console_id*\s
-        """
-        raise NotImplementedError
-
-    def console_read(self, who, console_id = None, offset = 0):
-        """
-        :param int offset: Try to read output from given offset
-        :returns: an iterator with the output that *HAS TO BE DISPOSED
-          OF* with del once done.
-        :raises: IndexError if console_id is not implemented,
-          ValueError if *all* is not supported.
-
-        Note the target does not have to be acquired to read off it's
-        console. FIXME: makes sense?
-        """
-        return self.console_do_read(console_id, offset)
-
-    def console_size(self, _who, console_id = None):
-        """
-        Return how many bytes have been read from the console so far
-
-        :param str console_id: (optional) name of the console
-        :returns: number of bytes read
-        """
-        return self.console_do_size(console_id)
-
-    def console_write(self, who, data, console_id = None):
-        """
-        :param data: byte string to write to the console
-        """
-        with self.target_owned_and_locked(who):
-            return self.console_do_write(data, console_id)
-
-    def console_setup(self, who, console_id = None, **kwargs):
-        """
-        Set console-specific parameters
-        """
-        with self.target_owned_and_locked(who):
-            return self.console_do_setup(console_id, **kwargs)
-
-    def console_list(self):
-        r"""
-        Return list of available *console_id*\s
-        """
-        consoles = self.console_do_list()
-        self.tags['consoles'] = consoles
-        return consoles
-
-    class expect_e(Exception):		# pylint: disable = missing-docstring
-        pass
-
-    class expect_failed_e(expect_e):   	# pylint: disable = missing-docstring
-        pass
-
-    class expect_timeout_e(expect_e):	# pylint: disable = missing-docstring
-        pass
-
-    #: Consider a timeout a valid event instead of raising
-    #: exceptions in :func:`expect`.
-    EXPECT_TIMEOUT = -1
-
-    def expect(self, expectations, timeout = 20, console_id = None, offset = 0,
-               max_buffering = 4096, poll_period = 0.5, what = ""):
-        """
-        Wait for any of a list of things to come off the given console
-
-        Waits for a maximum *timeout* to receive from a given console
-        any of the list of things provided as *expectations*, checking
-        with a *poll_period*.
-
-        :param expectations: list of strings and/or compiled regular
-          expressions for which to wait. It can also be the constant
-          :data:`EXPECT_TIMEOUT`, in which case, a timeout is a valid
-          event to expect (instead of causing a :exc:`exception
-          <expect_timeout_e>`.
-        :param int timeout: (optional, default 20) maximum time in
-          seconds to wait for any of the expectations.
-        :param int offset: (optional, default 0) offset into the
-          console from which to read.
-        :param int max_buffering: (optional, default 4k) how much to
-          look back into the read console data.
-        :param float poll_period: (optional) how often to poll for new
-          data
-        :param str what: (optional) string describing what we are
-          waiting for (for error messages/logs).
-        """
-        t0 = time.time()
-        t = t0
-        # See if timeout should result in an exception or returning an index
-        count = 0
-        for expectation in expectations:
-            if expectation == self.EXPECT_TIMEOUT:
-                timeout_index = count
-                break
-            count += 1
-        else:
-            timeout_index = None
-        # Lame loop, but simple and easy to understand
-        while t - t0 < timeout:
-            time.sleep(poll_period)
-            t = time.time()
-            # Note the console_read is giving us already all the data,
-            # no need to accumulate it
-            fd = self.console_read(self.owner_get(), offset = offset,
-                                   console_id = console_id)
-            output = fd.read()
-            del fd
-            if len(output):	# pylint: disable = len-as-condition
-                # Filter out any non printables for debugging
-                # purposes, otherwise the log is kinda messy to
-                # follow
-                _output = ''.join([
-                    i if i in string.printable and i not in "\r\f\v" else '?'
-                    for i in commonl.ansi_regex.sub('', output)
-                ])
-                max_length = self.fsdb.get("expect_debug_max_length")
-                if max_length == None:
-                    max_length = 200
-                if len(_output) > max_length:
-                    _output = "...<snipped>..." + _output[-max_length:]
-                self.log.debug("read %dB +@%.2f/%ss [filtered]: %s",
-                               len(output), t - t0, timeout, _output)
-                if max_buffering and len(output) > max_buffering:
-                    output = output[:-max_buffering]
-                # Find expectations
-                count = 0
-                for expectation in expectations:
-                    if isinstance(expectation, str):
-                        expectation = re.compile(re.escape(expectation))
-                    elif isinstance(expectation, Pattern):
-                        pass
-                    elif expectation == self.EXPECT_TIMEOUT:
-                        count += 1
-                        continue	# we handle this at the end
-                    else:
-                        raise TypeError(
-                            "Bad type for expectation "
-                            "'%s': got %s, expected str or regex"
-                            % (expectation, type(expectation).__name__))
-                    match = expectation.search(output)
-                    if match:
-                        self.log.info("expect: found match #%d +@%.2f/%ss: %s",
-                                      count, t - t0, timeout,
-                                      output[match.start():match.end()])
-                        return (count, output[match.start():match.end()],
-                                len(output), )
-                    count += 1
-            if t - t0 > timeout:
-                msg = "expect: timed out after %ss %s" % (timeout, what)
-                self.log.info(msg)
-                if timeout_index:
-                    return (timeout_index, "", len(output))
-                else:
-                    raise self.expect_timeout_e(msg)
-
-
-    def expect_sequence(self, sequence, timeout = 20, offset = 0,
-                        console_id = None):
-        """Execute a list of expect/send commands to a console
-
-        Each step in the list can first send something, then expect to
-        recevive something to pass (or to fail) and then move on to
-        the next step until the whole sequence is completed.
-
-        :param sequence: List of dictionaries with the parameters:
-
-          - receive: string/regex of what is expected
-          - fail: (optional) strings/regex of something that if received
-            will cause a failure
-          - send: (optional) string to send after receiving *pass*
-          - wait: (optional) integer of time to wait before sending *send*
-          - delay: (optional) when sending *send*, delay *delay* seconds
-            in between characters (useful for slow readers)
-
-          e.g.::
-
-             [
-               dict(receive = re.compile("Expecting number [0-9]+"),
-                    fail = re.compile("Error reading"),
-                    send = "I am good",
-                    wait = 1.3, delay = 0.1),
-               dict(receive = re.compile("Expecting number 1[0-9]+"),
-                    fail = re.compile("Error reading"))
-             ]
-
-        :param int timeout: (optional, default 20s) maximum time in
-          seconds the operation has to conclude
-        :param int offset: (optional, default 0) offset from which to
-          read in the console.
-        :param int console_id: (optional) console to use to read/write
-        :returns: Nothing if everything went well, otherwise raises
-          exceptions :class:`expect_timeout_e` or :class:`expect_failed_e`.
-
-        """
-
-        count = 0
-        t0 = time.time()
-        for data in sequence:
-            receive = data.get('receive', None)
-            fail = data.get('fail', None)
-            send = data.get('send', None)
-            wait = data.get('wait', 0)
-            delay = data.get('delay', 0)
-            if send:
-                if wait:
-                    time.sleep(wait)
-                if delay:
-                    for c in send:
-                        self.console_write(self.owner_get(), c,
-                                           console_id = console_id)
-                        time.sleep(delay)
-                else:
-                    self.console_write(self.owner_get(), send,
-                                       console_id = console_id)
-            this_sequence = [ self.EXPECT_TIMEOUT ]
-            if fail:
-                this_sequence.append(fail)
-            # Always check for failures first
-            pass_index = len(this_sequence)
-            if receive:
-                this_sequence.append(receive)
-            self.log.info("expect/send phase %d: Waiting for '%s'"
-                          % (count, this_sequence))
-            index, matched, offset = self.expect(
-                this_sequence, timeout = timeout,
-                offset = offset, console_id = console_id)
-            t = time.time()
-            timeout -= t - t0
-            if index == 0:
-                raise self.expect_timeout_e(
-                    count,
-                    "expect/send phase %d: Timeout waiting for '%s'"
-                    % (count, this_sequence ))
-            elif index > 0 and index < pass_index:
-                raise self.expect_failed_e(
-                    count,
-                    "expect/send phase %d: received failure string '%s'"
-                    % (count, matched))
-            count = count + 1
-
-
-class test_target_images_mixin(object):
-    class error(Exception):
-        pass
-
-    class unsupported_image_e(error):
-        pass
-
-    """This mixin defines a list of images (OS, BIOS, Firmware...) that
-    can be uploaded to the target broker and deployed into a target.
-
-    The following image types are supported:
-
-     - bios[.X]: bios file X
-     - fw[.X]: Firmware file X
-     - kernel: a kernel to boot
-     - initramfs: an initramfs for said kernel
-     - hd[.X]: OS image for hardrive *X*
-
-    The X's are specific to the target and serve to distinguish when
-    there have to be many of them.
-
-    The imaging procedure takes control over the target, possibly
-    powering it on and off. Note however that after setting, the
-    target will be left in the powered off state.
-
-    """
-    def __init__(self):
-        # We could use a set, but Flask cannot JSONify it. kludge.
-        c = test_target_images_mixin
-        if not c.__name__ in self.tags['interfaces']:
-            self.tags['interfaces'].append(c.__name__)
-        self.fsdb.set('powered', None)
-        # Image files written to the device are recorded as tags
-
-    _image_type_regex = re.compile(
-        r"^(rom|bootloader|bios|fw|kernel|initramfs|hd)([-\.].+)?$")
-    def image_type_check(self, image_type):
-        m = self._image_type_regex.match(image_type)
-        if not m:
-            raise self.unsupported_image_e(
-                "%s: image_type needs to match regex %s"
-                % (image_type, self._image_type_regex.pattern))
-
-    def image_do_set(self, image_type, image_name):
-        """
-        Take file *image_name* from target-broker storage for the
-        current user and write it to the target as *image-type*.
-
-        :raises: Any exception on failure
-
-        This function has to be specialized for each target type. Upon
-        finishing, it has to leave the target in the powered off state.
-        """
-        raise NotImplementedError
-
-    def images_do_set(self, images):
-        """Called once image_do_set() has been called for every image.
-
-        This is for targets might need to flash all at the same time,
-        or some post flash steps.
-
-        :raises: Any exception on failure
-
-        This function has to be specialized for each target type. Upon
-        finishing, it has to leave the target in the powered off state.
-
-        """
-        raise NotImplementedError
-
-    def images_set(self, who, images):
-        """
-        Set a series of images in the target so it can boot
-
-        :param images: dictionary of image type names and image file
-          names. The file names are names of files uploaded to the broker.
-        :type images: dict
-        :raises: Exception on failure
-        """
-        for t, n in images.items():
-            self.image_type_check(t)
-            with self.target_owned_and_locked(who):
-                self.log.debug("setting image %s:%s" % (t, n))
-                self.image_do_set(t, n)
-                self.log.debug("set image %s:%s" % (t, n))
-                self.tags['images-%s' % t] = n
-        self.images_do_set(images)
-
-    def image_get(self, image_type):
-        return self.tags.get("image-%s" % image_type, "")
-
-class tt_debug_impl(object):
-    """
-    Debug object implementation
-    """
-    def debug_do_start(self, tt):
-        """
-        Start the debugging support for the target
-        """
-        raise NotImplementedError
-
-    def debug_do_stop(self, tt):
-        """
-        Stop the debugging support for the target
-        """
-        raise NotImplementedError
-
-    def debug_do_halt(self, tt):
-        raise NotImplementedError("not implemented")
-
-    def debug_do_reset(self, tt):
-        raise NotImplementedError("not implemented")
-
-    def debug_do_reset_halt(self, tt):
-        raise NotImplementedError("not implemented")
-
-    def debug_do_resume(self, tt):
-        raise NotImplementedError("not implemented")
-
-    def debug_do_info(self, tt):
-        """
-        Returns a string with information on how to connect to the
-        debugging target
-        """
-        raise NotImplementedError("not implemented")
-
-    def debug_do_openocd(self, tt, command):
-        """
-        Send a command to OpenOCD and return its output (if the target
-        supports it).
-        """
-        raise NotImplementedError
-
-
-class tt_debug_mixin(tt_debug_impl):
-    """Generic debug interface to start and stop debugging on a
-    target.
-
-    When debug is started before the target is powered up, then upon
-    power up, the debugger stub shall wait for a debugger to connect
-    before continuing execution.
-
-    When debug is started while the target is executing, the target
-    shall not be stopped and the debugging stub shall permit a
-    debugger to connect and interrupt the target upon connection.
-
-    Each target provides its own debug methodolody; to find out how to
-    connect, issue a debug-info command to find out where to connect
-    to.
-    """
-    def __init__(self, impl = None):
-        tt_debug_impl.__init__(self)
-        # We could use a set, but Flask cannot JSONify it. kludge.
-        c = tt_debug_mixin
-        if not c.__name__ in self.tags['interfaces']:
-            self.tags['interfaces'].append(c.__name__)
-        if impl:
-            self.impl = impl
-        else:
-            self.impl = None
-        self.fsdb.set("debug", None)
-        self.release_hooks.add(self._debug_release_hook)
-
-    def debug_start(self, who):
-        """
-        Start debugging the target
-
-        If called before powering, the target will wait for the
-        debugger to connect before starting the kernel.
-        """
-        with self.target_owned_and_locked(who):
-            if self.fsdb.get("debug") != None:
-                return
-            if self.impl:
-                self.impl.debug_do_start(self)
-            else:
-                self.debug_do_start(self)
-            self.fsdb.set("debug", "On")
-
-    def debug_halt(self, who):
-        """
-        Resume the target's CPUs after a breakpoint (or similar) stop
-        """
-        with self.target_owned_and_locked(who):
-            if self.impl:
-                self.impl.debug_do_halt(self)
-            elif getattr(self, "debug_do_halt", None) != None:
-                self.debug_do_halt(self)
-            else:
-                raise NotImplementedError("No known way to halt this target")
-
-    def debug_reset(self, who):
-        """
-        Reset the target's CPUs
-        """
-        with self.target_owned_and_locked(who):
-            if self.impl:
-                self.impl.debug_do_reset(self)
-            else:
-                self.debug_do_reset(self)
-
-    def debug_reset_halt(self, who):
-        """
-        Reset the target's CPUs
-        """
-        with self.target_owned_and_locked(who):
-            if self.impl:
-                self.impl.debug_do_reset_halt(self)
-            else:
-                self.debug_do_reset_halt(self)
-
-    def debug_resume(self, who):
-        """
-        Resume the target
-
-        This is called to instruct the target to resume execution,
-        following any kind of breakpoint or stop that halted it.
-        """
-        with self.target_owned_and_locked(who):
-            if self.impl:
-                self.impl.debug_do_resume(self)
-            else:
-                self.debug_do_resume(self)
-
-    def debug_info(self, who):
-        """
-        Return information about how to connect to the target to debug
-        it
-        """
-        s = ""
-        with self.target_owned_and_locked(who):
-            if self.impl:
-                s = self.impl.debug_do_info(self)
-            else:
-                s = self.debug_do_info(self)
-        if self.fsdb.get("debug") == None:
-            s += "\n[Debugging has not been started]"
-        return s
-
-    def _debug_stop(self):
-        if self.fsdb.get("debug") == None:
-            return
-        self.fsdb.set("debug", None)
-        if self.impl:
-            self.impl.debug_do_stop(self)
-        else:
-            self.debug_do_stop(self)
-
-    def _debug_release_hook(self, _target, _force):
-        # When the target is released, stop debugging, so the next
-        # acquirer doesn't have surprises
-        self._debug_stop()
-
-    def debug_stop(self, who):
-        """
-        Stop debugging the target
-
-        This might not do anything on the target until power off, or
-        it might disconnect the debugger currently connected.
-        """
-        with self.target_owned_and_locked(who):
-            self._debug_stop()
-
-    def debug_openocd(self, who, command):
-        """
-        Run an OpenOCD command on the target's controller (if the
-        target supports it).
-        """
-        with self.target_owned_and_locked(who):
-            if self.impl:
-                return self.impl.debug_do_openocd(self, command)
-            else:
-                return self.debug_do_openocd(self, command)
-=======
     pass
->>>>>>> d65fb97a
 
 @contextlib.contextmanager
 def open_close(*descrs):
