--- conflicted
+++ resolved
@@ -1271,23 +1271,11 @@
         # change it like that and maybe the evaluation can be done before
         # the assignment.
 
-<<<<<<< HEAD
-        if field_needed(field_flat, projections):
-            bisect.insort(fl, ( field_flat, val ))
-        elif isinstance(val, dict) and depth_limit > 0:	# dict to dig in
-            for key, value in val.items():
-                __update_recursive(value, key, field_flat + "." + str(key),
-                                   projections, depth_limit - 1,
-                                   prefix = prefix + "    ")
-
-    for key, _val in d.items():
-        __update_recursive(d[key], key, key, projections, 10)
-=======
         if isinstance(val, collections.Mapping):
             if len(val) == 0 and empty_dict == True and field_needed(field_flat, projections):
                 _add(field_flat, val)
             elif depth_limit > 0:	# dict to dig in
-                for key, value in val.iteritems():
+                for key, value in val.items():
                     __update_recursive(value, key, field_flat + "." + str(key),
                                        projections, depth_limit - 1,
                                        prefix = prefix + "    ",
@@ -1298,10 +1286,9 @@
     if len(d) == 0 and empty_dict == True:
         # empty dict, insert it if we want them
         _add(field_flat, val)
-    for key, _val in d.iteritems():
+    for key, _val in d.items():
         __update_recursive(d[key], key, key, projections, 10, sort = sort,
                            empty_dict = empty_dict)
->>>>>>> c7f3f0f2
 
     return fl
 
