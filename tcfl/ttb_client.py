--- conflicted
+++ resolved
@@ -29,12 +29,8 @@
 
 """
 # FIXME: this is crap, need to move all the functions to core or something
-<<<<<<< HEAD
 import pickle
-=======
-import cPickle
 import collections
->>>>>>> 4f2624cd
 import contextlib
 import errno
 import fcntl
@@ -439,20 +435,12 @@
         commonl.request_response_maybe_raise(r)
         if raw:
             return r
-<<<<<<< HEAD
-        rdata = r.json()
-        diagnostics = rdata.get('diagnostics', "")
-        if diagnostics:
-            for line in diagnostics.splitlines():
-                logger.warning("diagnostics: %s", str(line))
-=======
         rdata = r.json(object_pairs_hook = collections.OrderedDict)
         if '_diagnostics' in rdata:
             diagnostics = rdata.pop('_diagnostics').encode("utf-8", 'replace')
             # this is not very...memory efficient
             for line in diagnostics.split("\n"):
                 logger.warning("diagnostics: " + line)
->>>>>>> 4f2624cd
         return rdata
 
     def login(self, email, password):
@@ -514,7 +502,7 @@
             if 'targets' in r:		# old version, deprecated # COMPAT
                 target_list = r['targets']
             else:
-                target_list = r.values()	# new, target dict
+                target_list = list(r.values())	# new, target dict
         _targets = []
         for rt in target_list:
             # Skip disabled targets
