--- conflicted
+++ resolved
@@ -1041,13 +1041,7 @@
         assert isinstance(ic, tc.target_c), \
             "ic must be an instance of tc.target_c, but found %s" \
             % type(ic).__name__
-<<<<<<< HEAD
         assert isinstance(image, str)
-        if not pos_prompt:
-            pos_prompt = re.compile(r' [0-9]+ \$ ')
-=======
-        assert isinstance(image, basestring)
->>>>>>> 39d6c4fe
         target = self.target
         testcase = target.testcase
         if not pos_prompt:
@@ -1058,30 +1052,6 @@
         boot_dev = self._boot_dev_guess(boot_dev)
         with msgid_c("POS"):
 
-<<<<<<< HEAD
-            self.boot_to_pos(pos_prompt = pos_prompt, timeout = timeout,
-                             boot_to_pos_fn = target_power_cycle_to_pos)
-            testcase.targets_active()
-            kws = dict(
-                rsync_server = ic.kws['pos_rsync_server'],
-                image = image,
-                boot_dev = boot_dev,
-            )
-            kws.update(target.kws)
-
-            # keep console more or less clean, so we can easily parse it
-            target.shell.run("dmesg -l alert")
-
-            # Loop until the screen is clear, for particularly chatty systems
-            for attempt in range(30):
-                output = target.shell.run("echo {}".format(attempt),
-                        output=True, output_filter_crlf=True, trim=True)
-                if str(attempt) == output.strip():
-                    break
-                time.sleep(1)
-
-=======
->>>>>>> 39d6c4fe
             original_timeout = testcase.tls.expecter.timeout
             original_prompt = target.shell.shell_prompt_regex
             try:
