#! /usr/bin/python2
#
# Copyright (c) 2017 Intel Corporation
#
# SPDX-License-Identifier: Apache-2.0
#
"""
Utilities to see user's information
-----------------------------------

"""
import json
import logging
import pprint

import tabulate

from . import commonl
from . import ttb_client
from . import msgid_c

def _user_list(rtb, userids):
    result = {}
    if userids:
        for userid in userids:
            try:
                result.update(rtb.send_request("GET", "users/" + userid))
            except Exception as e:
                logging.error("%s: error getting info: %s", userid, e)
    else:
        result.update(rtb.send_request("GET", "users/"))
    return result

def _cmdline_user_list(args):
    with msgid_c("cmdline"):
        threads = {}
        tp = ttb_client._multiprocessing_pool_c(
            processes = len(ttb_client.rest_target_brokers))
<<<<<<< HEAD
        for rtb in sorted(ttb_client.rest_target_brokers.values()):
=======
        if not ttb_client.rest_target_brokers:
            logging.error("E: no servers available, did you configure?")
            return
        for rtb in sorted(ttb_client.rest_target_brokers.itervalues()):
>>>>>>> c7f3f0f2
            threads[rtb] = tp.apply_async(_user_list, (rtb, args.userid))
        tp.close()
        tp.join()

        result = {}
        for rtb, thread in threads.items():
            result[rtb.aka] = thread.get()

    if args.verbosity == 0:
        headers = [
            "Server",
            "UserID",
        ]
        table = []
        for rtb, r in result.items():
            for userid, data in r.items():
                table.append([ rtb, userid ])
        print((tabulate.tabulate(table, headers = headers)))
    elif args.verbosity == 1:
        headers = [
            "Server",
            "UserID",
            "Roles",
        ]
        table = []
        for rtb, r in result.items():
            for userid, data in r.items():
                rolel = []
<<<<<<< HEAD
                for role, state in list(data['roles'].items()):
                    if state == "False":
=======
                for role, state in data['roles'].items():
                    if state == False:
>>>>>>> c7f3f0f2
                        rolel.append(role + " (dropped)")
                    else:
                        rolel.append(role)
                table.append([
                    rtb, userid, "\n".join(rolel) ])
        print((tabulate.tabulate(table, headers = headers)))
    elif args.verbosity == 2:
        commonl.data_dump_recursive(result)
    elif args.verbosity == 3:
        pprint.pprint(result)
    elif args.verbosity >= 4:
        print(json.dumps(result, skipkeys = True, indent = 4))


def _cmdline_logout(args):
    """
    Logout user from all the servers
    """
    for rtb in ttb_client.rest_target_brokers.values():
        rtb.logout(args.username)

def _user_role(rtb, username, action, role):
    return rtb.send_request(
        "PUT", "users/" + username + "/" + action + "/" + role)

def _cmdline_role_gain(args):
    for rtb in ttb_client.rest_target_brokers.values():
        _user_role(rtb, args.username, "gain", args.role)

def _cmdline_role_drop(args):
    for rtb in ttb_client.rest_target_brokers.values():
        _user_role(rtb, args.username, "drop", args.role)

def _cmdline_setup(arg_subparsers):
    ap = arg_subparsers.add_parser(
        "user-ls",
        help = "List users known to the server (note you need "
        "admin role privilege to list users others than your own)")
    ap.add_argument("userid", action = "store",
                    default = None, nargs = "*",
                    help = "Users to list (default all)")
    ap.add_argument(
        "-v", dest = "verbosity", action = "count", default = 0,
        help = "Increase verbosity of information to display "
        "(none is a table, -v table with more details, "
        "-vv hierarchical, -vvv Python format, -vvvv JSON format)")
    ap.set_defaults(func = _cmdline_user_list)

    ap = arg_subparsers.add_parser(
        "logout",
        help = "Log user out of the servers brokers")
    ap.add_argument(
        "username", nargs = '?', action = "store", default = None,
        help = "User to logout (defaults to current); to logout outhers "
        "*admin* role is needed")
    ap.set_defaults(func = _cmdline_logout)

    ap = arg_subparsers.add_parser(
        "role-gain",
        help = "Gain access to a role which has been dropped")
    ap.add_argument("-u", "--username", action = "store", default = "self",
                    help = "ID of user whose role is to be dropped"
                    " (optional, defaults to yourself)")
    ap.add_argument("role", action = "store",
                    help = "Role to gain")
    ap.set_defaults(func = _cmdline_role_gain)

    ap = arg_subparsers.add_parser(
        "role-drop",
        help = "Drop access to a role")
    ap.add_argument("-u", "--username", action = "store", default = "self",
                    help = "ID of user whose role is to be dropped"
                    " (optional, defaults to yourself)")
    ap.add_argument("role", action = "store",
                    help = "Role to drop")
    ap.set_defaults(func = _cmdline_role_drop)<|MERGE_RESOLUTION|>--- conflicted
+++ resolved
@@ -36,14 +36,10 @@
         threads = {}
         tp = ttb_client._multiprocessing_pool_c(
             processes = len(ttb_client.rest_target_brokers))
-<<<<<<< HEAD
-        for rtb in sorted(ttb_client.rest_target_brokers.values()):
-=======
         if not ttb_client.rest_target_brokers:
             logging.error("E: no servers available, did you configure?")
             return
-        for rtb in sorted(ttb_client.rest_target_brokers.itervalues()):
->>>>>>> c7f3f0f2
+        for rtb in sorted(ttb_client.rest_target_brokers.values()):
             threads[rtb] = tp.apply_async(_user_list, (rtb, args.userid))
         tp.close()
         tp.join()
@@ -72,13 +68,8 @@
         for rtb, r in result.items():
             for userid, data in r.items():
                 rolel = []
-<<<<<<< HEAD
-                for role, state in list(data['roles'].items()):
-                    if state == "False":
-=======
                 for role, state in data['roles'].items():
                     if state == False:
->>>>>>> c7f3f0f2
                         rolel.append(role + " (dropped)")
                     else:
                         rolel.append(role)
